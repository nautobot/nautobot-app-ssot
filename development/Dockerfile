--- conflicted
+++ resolved
@@ -6,14 +6,9 @@
 # -------------------------------------------------------------------------------------
 # !!! USE CAUTION WHEN MODIFYING LINES BELOW
 
-<<<<<<< HEAD
 # Accepts a desired Nautobot version as build argument, default to 3.0.0
 # TODO: Change to 3.0.0 after v3.0.0 is released
 ARG NAUTOBOT_VER="3.0.0"
-=======
-# Accepts a desired Nautobot version as build argument, default to 2.4.20
-ARG NAUTOBOT_VER="2.4.20"
->>>>>>> 184ae25e
 
 # Accepts a desired Python version as build argument, default to 3.12
 ARG PYTHON_VER="3.12"
