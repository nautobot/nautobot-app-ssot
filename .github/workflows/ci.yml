---
name: "CI"
concurrency:  # Cancel any existing runs of this workflow for this same PR
  group: "${{ github.workflow }}-${{ github.ref }}"
  cancel-in-progress: true
on: # yamllint disable-line rule:truthy rule:comments
  push:
    branches:
      - "main"
      - "develop"
  pull_request: ~

env:
  APP_NAME: "nautobot-ssot"

jobs:
  ruff-format:
    runs-on: "ubuntu-latest"
    env:
      INVOKE_NAUTOBOT_SSOT_LOCAL: "True"
    steps:
      - name: "Check out repository code"
        uses: "actions/checkout@v4"
      - name: "Setup environment"
        uses: "networktocode/gh-action-setup-poetry-environment@v6"
        with:
          poetry-version: "2.1.3"
      - name: "Linting: ruff format"
        run: "poetry run invoke ruff --action format"
  ruff-lint:
    runs-on: "ubuntu-latest"
    env:
      INVOKE_NAUTOBOT_SSOT_LOCAL: "True"
    steps:
      - name: "Check out repository code"
        uses: "actions/checkout@v4"
      - name: "Setup environment"
        uses: "networktocode/gh-action-setup-poetry-environment@v6"
        with:
          poetry-version: "2.1.3"
      - name: "Linting: ruff"
        run: "poetry run invoke ruff --action lint"
  check-docs-build:
    runs-on: "ubuntu-latest"
    env:
      INVOKE_NAUTOBOT_SSOT_LOCAL: "True"
    steps:
      - name: "Check out repository code"
        uses: "actions/checkout@v4"
      - name: "Setup environment"
        uses: "networktocode/gh-action-setup-poetry-environment@v6"
        with:
          poetry-version: "2.1.3"
          poetry-install-options: "--only dev,docs"
      - name: "Check Docs Build"
        run: "poetry run invoke build-and-check-docs"
  poetry:
    runs-on: "ubuntu-latest"
    env:
      INVOKE_NAUTOBOT_SSOT_LOCAL: "True"
    steps:
      - name: "Check out repository code"
        uses: "actions/checkout@v4"
      - name: "Setup environment"
        uses: "networktocode/gh-action-setup-poetry-environment@v6"
        with:
          poetry-version: "2.1.3"
      - name: "Checking: poetry lock file"
        run: "poetry run invoke lock --check"
  yamllint:
    runs-on: "ubuntu-latest"
    env:
      INVOKE_NAUTOBOT_SSOT_LOCAL: "True"
    steps:
      - name: "Check out repository code"
        uses: "actions/checkout@v4"
      - name: "Setup environment"
        uses: "networktocode/gh-action-setup-poetry-environment@v6"
        with:
          poetry-version: "2.1.3"
      - name: "Linting: yamllint"
        run: "poetry run invoke yamllint"
  markdownlint:
    runs-on: "ubuntu-latest"
    env:
      INVOKE_NAUTOBOT_SSOT_LOCAL: "True"
    steps:
      - name: "Check out repository code"
        uses: "actions/checkout@v4"
      - name: "Setup environment"
        uses: "networktocode/gh-action-setup-poetry-environment@v6"
        with:
          poetry-version: "2.1.3"
      - name: "Linting: markdownlint"
        run: "poetry run invoke markdownlint"
  check-in-docker:
    needs:
      - "ruff-format"
      - "ruff-lint"
      - "poetry"
      - "yamllint"
      - "markdownlint"
    runs-on: "ubuntu-latest"
    strategy:
      fail-fast: true
      matrix:
        python-version: ["3.10"]
        nautobot-version: ["next"]  # TODO: Change to 3.0.0 after v3.0.0 is released
    env:
      INVOKE_NAUTOBOT_SSOT_PYTHON_VER: "${{ matrix.python-version }}"
      INVOKE_NAUTOBOT_SSOT_NAUTOBOT_VER: "${{ matrix.nautobot-version }}"
    steps:
      - name: "Check out repository code"
        uses: "actions/checkout@v4"
      - name: "Setup environment"
        uses: "networktocode/gh-action-setup-poetry-environment@v6"
        with:
          poetry-version: "2.1.3"
      - name: "Pip install virtualenv to avoid issue with virtualenv --wheel"
        run: "~/.local/share/pypoetry/venv/bin/pip install virtualenv==20.30.0"
      - name: "Constrain Nautobot version and regenerate lock file"
        env:
          INVOKE_NAUTOBOT_SSOT_LOCAL: "true"
        run: "poetry run invoke lock --constrain-nautobot-ver --constrain-python-ver=${{ matrix.python-version }}"
      - name: "Set up Docker Buildx"
        id: "buildx"
        uses: "docker/setup-buildx-action@b5ca514318bd6ebac0fb2aedd5d36ec1b5c232a2"  # v3.10.0
      - name: "Build"
        uses: "docker/build-push-action@ca052bb54ab0790a636c9b5f226502c73d547a25"  # v5.4.0
        with:
          builder: "${{ steps.buildx.outputs.name }}"
          context: "./"
          push: false
          load: true
          tags: "${{ env.APP_NAME }}/nautobot:${{ matrix.nautobot-version }}-py${{ matrix.python-version }}"
          file: "./development/Dockerfile"
          cache-from: "type=gha,scope=${{ matrix.nautobot-version }}-py${{ matrix.python-version }}"
          cache-to: "type=gha,scope=${{ matrix.nautobot-version }}-py${{ matrix.python-version }}"
          build-args: |
            NAUTOBOT_VER=${{ matrix.nautobot-version }}
            PYTHON_VER=${{ matrix.python-version }}
            CI=true
      - name: "Linting: pylint"
        run: "poetry run invoke pylint"
      - name: "Checking: App Config"
        run: "poetry run invoke validate-app-config"
      - name: "Checking: migrations"
        run: "poetry run invoke check-migrations"
  unittest:
    needs:
      - "check-in-docker"
    strategy:
      fail-fast: true
      matrix:
        python-version: ["3.10"]  # 3.13 stable is tested in unittest_report stage.
        db-backend: ["postgresql"]
        nautobot-version: ["next"]  # TODO: Change to stable after v3.0.0 is released
        include:
          # - python-version: "3.10"
          #   db-backend: "postgresql"
          #   nautobot-version: "3.0.0"  # TODO: Uncomment after v3.0.0 is released
          - python-version: "3.13"
            db-backend: "mysql"
            nautobot-version: "next"  # TODO: Change to stable after v3.0.0 is released
    runs-on: "ubuntu-latest"
    env:
      INVOKE_NAUTOBOT_SSOT_PYTHON_VER: "${{ matrix.python-version }}"
      INVOKE_NAUTOBOT_SSOT_NAUTOBOT_VER: "${{ matrix.nautobot-version }}"
    steps:
      - name: "Check out repository code"
        uses: "actions/checkout@v4"
      - name: "Setup environment"
        uses: "networktocode/gh-action-setup-poetry-environment@v6"
        with:
          poetry-version: "2.1.3"
      - name: "Pip install virtualenv to avoid issue with virtualenv --wheel"
        run: "~/.local/share/pypoetry/venv/bin/pip install virtualenv==20.30.0"
      - name: "Constrain Nautobot version and regenerate lock file"
        env:
          INVOKE_NAUTOBOT_SSOT_LOCAL: "true"
        run: "poetry run invoke lock --constrain-nautobot-ver --constrain-python-ver=${{ matrix.python-version }}"
      - name: "Set up Docker Buildx"
        id: "buildx"
        uses: "docker/setup-buildx-action@b5ca514318bd6ebac0fb2aedd5d36ec1b5c232a2"  # v3.10.0
      - name: "Build"
        uses: "docker/build-push-action@ca052bb54ab0790a636c9b5f226502c73d547a25"  # v5.4.0
        with:
          builder: "${{ steps.buildx.outputs.name }}"
          context: "./"
          push: false
          load: true
          tags: "${{ env.APP_NAME }}/nautobot:${{ matrix.nautobot-version }}-py${{ matrix.python-version }}"
          file: "./development/Dockerfile"
          cache-from: "type=gha,scope=${{ matrix.nautobot-version }}-py${{ matrix.python-version }}"
          cache-to: "type=gha,scope=${{ matrix.nautobot-version }}-py${{ matrix.python-version }}"
          build-args: |
            NAUTOBOT_VER=${{ matrix.nautobot-version }}
            PYTHON_VER=${{ matrix.python-version }}
            CI=true
      - name: "Use Mysql invoke settings when needed"
        run: "cp invoke.mysql.yml invoke.yml"
        if: "matrix.db-backend == 'mysql'"
      - name: "Run Tests"
        run: "poetry run invoke unittest"

  unittest_report:
    needs:
      - "check-in-docker"
    strategy:
      fail-fast: true
      matrix:
        python-version: ["3.13"]
        db-backend: ["postgresql"]
        nautobot-version: ["next"]  # TODO: Change to stable after v3.0.0 is released
    runs-on: "ubuntu-latest"
    permissions:
      pull-requests: "write"
      contents: "write"
    env:
      INVOKE_NAUTOBOT_SSOT_PYTHON_VER: "${{ matrix.python-version }}"
      INVOKE_NAUTOBOT_SSOT_NAUTOBOT_VER: "${{ matrix.nautobot-version }}"
    steps:
      - name: "Check out repository code"
        uses: "actions/checkout@v4"
      - name: "Setup environment"
        uses: "networktocode/gh-action-setup-poetry-environment@v6"
        with:
          poetry-version: "2.1.3"
      - name: "Constrain Nautobot version and regenerate lock file"
        env:
          INVOKE_NAUTOBOT_SSOT_LOCAL: "true"
        run: "poetry run invoke lock --constrain-nautobot-ver --constrain-python-ver=${{ matrix.python-version }}"
      - name: "Set up Docker Buildx"
        id: "buildx"
        uses: "docker/setup-buildx-action@b5ca514318bd6ebac0fb2aedd5d36ec1b5c232a2"  # v3.10.0
      - name: "Build"
        uses: "docker/build-push-action@ca052bb54ab0790a636c9b5f226502c73d547a25"  # v5.4.0
        with:
          builder: "${{ steps.buildx.outputs.name }}"
          context: "./"
          push: false
          load: true
          tags: "${{ env.APP_NAME }}/nautobot:${{ matrix.nautobot-version }}-py${{ matrix.python-version }}"
          file: "./development/Dockerfile"
          cache-from: "type=gha,scope=${{ matrix.nautobot-version }}-py${{ matrix.python-version }}"
          cache-to: "type=gha,scope=${{ matrix.nautobot-version }}-py${{ matrix.python-version }}"
          build-args: |
            NAUTOBOT_VER=${{ matrix.nautobot-version }}
            PYTHON_VER=${{ matrix.python-version }}
            CI=true
      - name: "Copy credentials"
        run: "cp development/creds.example.env development/creds.env"
      - name: "Use Mysql invoke settings when needed"
        run: "cp invoke.mysql.yml invoke.yml"
        if: "matrix.db-backend == 'mysql'"
      - name: "Run Tests"
        run: "poetry run invoke unittest --coverage"
      - name: "Generate Coverage Comment"
        if: >
          contains(fromJson('["develop","ltm-1.6"]'), github.base_ref) &&
          (github.head_ref != 'main') && (!startsWith(github.head_ref, 'release'))
        id: "coverage_comment"
        uses: "py-cov-action/python-coverage-comment-action@d1ff8fbb5ff80feedb3faa0f6d7b424f417ad0e1"  # v3.30
        with:
          GITHUB_TOKEN: "${{ secrets.GITHUB_TOKEN }}"
          MINIMUM_GREEN: 90
          MINIMUM_ORANGE: 80
          ANNOTATE_MISSING_LINES: true
          ANNOTATION_TYPE: "warning"
      - name: "Store Pull Request comment to be posted"
        if: >
          contains(fromJson('["develop","ltm-1.6"]'), github.base_ref) &&
          (github.head_ref != 'main') && (!startsWith(github.head_ref, 'release'))
        uses: "actions/upload-artifact@v4"
        with:
          name: "python-coverage-comment-action"
          path: "python-coverage-comment-action.txt"

  changelog:
    if: >
      contains(fromJson('["develop","ltm-1.6"]'), github.base_ref) &&
      (github.head_ref != 'main') && (!startsWith(github.head_ref, 'release'))
    runs-on: "ubuntu-latest"
    steps:
      - name: "Check out repository code"
        uses: "actions/checkout@v4"
        with:
          fetch-depth: "0"
      - name: "Setup environment"
        uses: "networktocode/gh-action-setup-poetry-environment@v6"
        with:
          poetry-version: "2.1.3"
      - name: "Check for changelog entry"
        run: |
          git fetch --no-tags origin +refs/heads/${{ github.base_ref }}:refs/remotes/origin/${{ github.base_ref }}
<<<<<<< HEAD
          poetry run towncrier check --compare-with origin/${{ github.base_ref }}
  publish_gh:
    needs:
      - "unittest"
      - "unittest_report"
    name: "Publish to GitHub"
    runs-on: "ubuntu-latest"
    if: "startsWith(github.ref, 'refs/tags/v')"
    env:
      INVOKE_NAUTOBOT_SSOT_LOCAL: "True"
    permissions:
      contents: "write"
    steps:
      - name: "Check out repository code"
        uses: "actions/checkout@v4"
      - name: "Setup environment"
        uses: "networktocode/gh-action-setup-poetry-environment@v6"
        with:
          poetry-version: "2.1.3"
          python-version: "3.13"
          poetry-install-options: "--no-root"
      - name: "Set env"
        run: "echo RELEASE_VERSION=${GITHUB_REF:10} >> $GITHUB_ENV"
      - name: "Run Poetry Version"
        run: "poetry version $RELEASE_VERSION"
      - name: "Build Documentation"
        run: "poetry run invoke build-and-check-docs"
      - name: "Run Poetry Build"
        run: "poetry build"
      - name: "Upload binaries to release"
        run: "gh release upload ${{ github.ref_name }} dist/*.{tar.gz,whl}"
        env:
          GH_TOKEN: "${{ secrets.GITHUB_TOKEN }}"
  publish_pypi:
    needs:
      - "unittest"
      - "unittest_report"
    name: "Push Package to PyPI"
    runs-on: "ubuntu-latest"
    if: "startsWith(github.ref, 'refs/tags/v')"
    env:
      INVOKE_NAUTOBOT_SSOT_LOCAL: "True"
    steps:
      - name: "Check out repository code"
        uses: "actions/checkout@v4"
      - name: "Setup environment"
        uses: "networktocode/gh-action-setup-poetry-environment@v6"
        with:
          poetry-version: "2.1.3"
          python-version: "3.13"
          poetry-install-options: "--no-root"
      - name: "Set env"
        run: "echo RELEASE_VERSION=${GITHUB_REF:10} >> $GITHUB_ENV"
      - name: "Run Poetry Version"
        run: "poetry version $RELEASE_VERSION"
      - name: "Build Documentation"
        run: "poetry run invoke build-and-check-docs"
      - name: "Run Poetry Build"
        run: "poetry build"
      - name: "Push to PyPI"
        uses: "pypa/gh-action-pypi-publish@76f52bc884231f62b9a034ebfe128415bbaabdfc"  # v1.12.4
        with:
          user: "__token__"
          password: "${{ secrets.PYPI_API_TOKEN }}"
  slack-notify:
    needs:
      - "publish_gh"
      - "publish_pypi"
    runs-on: "ubuntu-latest"
    env:
      SLACK_WEBHOOK_URL: "${{ secrets.OSS_PYPI_SLACK_WEBHOOK_URL }}"
      SLACK_MESSAGE: >-
        *NOTIFICATION: NEW-RELEASE-PUBLISHED*\n
        Repository: <${{ github.server_url }}/${{ github.repository }}|${{ github.repository }}>\n
        Release: <${{ github.server_url }}/${{ github.repository }}/releases/tag/${{ github.ref_name }}|${{ github.ref_name }}>\n
        Published by: <${{ github.server_url }}/${{ github.actor }}|${{ github.actor }}>
    steps:
      - name: "Send a notification to Slack"
        # ENVs cannot be used directly in job.if. This is a workaround to check
        # if SLACK_WEBHOOK_URL is present.
        if: "env.SLACK_WEBHOOK_URL != ''"
        uses: "slackapi/slack-github-action@fcfb566f8b0aab22203f066d80ca1d7e4b5d05b3"  # v1.27.1
        with:
          payload: |
            {
              "text": "${{ env.SLACK_MESSAGE }}",
              "blocks": [
                {
                  "type": "section",
                  "text": {
                    "type": "mrkdwn",
                    "text": "${{ env.SLACK_MESSAGE }}"
                  }
                }
              ]
            }
        env:
          SLACK_WEBHOOK_URL: "${{ secrets.OSS_PYPI_SLACK_WEBHOOK_URL }}"
          SLACK_WEBHOOK_TYPE: "INCOMING_WEBHOOK"
=======
          poetry run towncrier check --compare-with origin/${{ github.base_ref }}
>>>>>>> 184ae25e
<|MERGE_RESOLUTION|>--- conflicted
+++ resolved
@@ -293,106 +293,4 @@
       - name: "Check for changelog entry"
         run: |
           git fetch --no-tags origin +refs/heads/${{ github.base_ref }}:refs/remotes/origin/${{ github.base_ref }}
-<<<<<<< HEAD
-          poetry run towncrier check --compare-with origin/${{ github.base_ref }}
-  publish_gh:
-    needs:
-      - "unittest"
-      - "unittest_report"
-    name: "Publish to GitHub"
-    runs-on: "ubuntu-latest"
-    if: "startsWith(github.ref, 'refs/tags/v')"
-    env:
-      INVOKE_NAUTOBOT_SSOT_LOCAL: "True"
-    permissions:
-      contents: "write"
-    steps:
-      - name: "Check out repository code"
-        uses: "actions/checkout@v4"
-      - name: "Setup environment"
-        uses: "networktocode/gh-action-setup-poetry-environment@v6"
-        with:
-          poetry-version: "2.1.3"
-          python-version: "3.13"
-          poetry-install-options: "--no-root"
-      - name: "Set env"
-        run: "echo RELEASE_VERSION=${GITHUB_REF:10} >> $GITHUB_ENV"
-      - name: "Run Poetry Version"
-        run: "poetry version $RELEASE_VERSION"
-      - name: "Build Documentation"
-        run: "poetry run invoke build-and-check-docs"
-      - name: "Run Poetry Build"
-        run: "poetry build"
-      - name: "Upload binaries to release"
-        run: "gh release upload ${{ github.ref_name }} dist/*.{tar.gz,whl}"
-        env:
-          GH_TOKEN: "${{ secrets.GITHUB_TOKEN }}"
-  publish_pypi:
-    needs:
-      - "unittest"
-      - "unittest_report"
-    name: "Push Package to PyPI"
-    runs-on: "ubuntu-latest"
-    if: "startsWith(github.ref, 'refs/tags/v')"
-    env:
-      INVOKE_NAUTOBOT_SSOT_LOCAL: "True"
-    steps:
-      - name: "Check out repository code"
-        uses: "actions/checkout@v4"
-      - name: "Setup environment"
-        uses: "networktocode/gh-action-setup-poetry-environment@v6"
-        with:
-          poetry-version: "2.1.3"
-          python-version: "3.13"
-          poetry-install-options: "--no-root"
-      - name: "Set env"
-        run: "echo RELEASE_VERSION=${GITHUB_REF:10} >> $GITHUB_ENV"
-      - name: "Run Poetry Version"
-        run: "poetry version $RELEASE_VERSION"
-      - name: "Build Documentation"
-        run: "poetry run invoke build-and-check-docs"
-      - name: "Run Poetry Build"
-        run: "poetry build"
-      - name: "Push to PyPI"
-        uses: "pypa/gh-action-pypi-publish@76f52bc884231f62b9a034ebfe128415bbaabdfc"  # v1.12.4
-        with:
-          user: "__token__"
-          password: "${{ secrets.PYPI_API_TOKEN }}"
-  slack-notify:
-    needs:
-      - "publish_gh"
-      - "publish_pypi"
-    runs-on: "ubuntu-latest"
-    env:
-      SLACK_WEBHOOK_URL: "${{ secrets.OSS_PYPI_SLACK_WEBHOOK_URL }}"
-      SLACK_MESSAGE: >-
-        *NOTIFICATION: NEW-RELEASE-PUBLISHED*\n
-        Repository: <${{ github.server_url }}/${{ github.repository }}|${{ github.repository }}>\n
-        Release: <${{ github.server_url }}/${{ github.repository }}/releases/tag/${{ github.ref_name }}|${{ github.ref_name }}>\n
-        Published by: <${{ github.server_url }}/${{ github.actor }}|${{ github.actor }}>
-    steps:
-      - name: "Send a notification to Slack"
-        # ENVs cannot be used directly in job.if. This is a workaround to check
-        # if SLACK_WEBHOOK_URL is present.
-        if: "env.SLACK_WEBHOOK_URL != ''"
-        uses: "slackapi/slack-github-action@fcfb566f8b0aab22203f066d80ca1d7e4b5d05b3"  # v1.27.1
-        with:
-          payload: |
-            {
-              "text": "${{ env.SLACK_MESSAGE }}",
-              "blocks": [
-                {
-                  "type": "section",
-                  "text": {
-                    "type": "mrkdwn",
-                    "text": "${{ env.SLACK_MESSAGE }}"
-                  }
-                }
-              ]
-            }
-        env:
-          SLACK_WEBHOOK_URL: "${{ secrets.OSS_PYPI_SLACK_WEBHOOK_URL }}"
-          SLACK_WEBHOOK_TYPE: "INCOMING_WEBHOOK"
-=======
-          poetry run towncrier check --compare-with origin/${{ github.base_ref }}
->>>>>>> 184ae25e
+          poetry run towncrier check --compare-with origin/${{ github.base_ref }}