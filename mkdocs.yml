--- conflicted
+++ resolved
@@ -121,11 +121,8 @@
           - Cisco Meraki: "user/integrations/meraki.md"
           - ServiceNow: "user/integrations/servicenow.md"
           - Slurpit: "user/integrations/slurpit.md"
-<<<<<<< HEAD
-=======
           - SolarWinds: "user/integrations/solarwinds.md"
       - Modeling: "user/modeling.md"
->>>>>>> a65810b8
       - Performance: "user/performance.md"
       - Frequently Asked Questions: "user/faq.md"
       - External Interactions: "user/external_interactions.md"
@@ -180,13 +177,10 @@
       - "Reference: Issues": "dev/issues.md"
       - "Reference: Modeling": "dev/modeling.md"
       - Development Environment: "dev/dev_environment.md"
-<<<<<<< HEAD
       - Upgrading SSoT Apps: "dev/upgrade.md"
       - Extending the App: "dev/extending.md"
       - Contributing to the App: "dev/contributing.md"
-=======
       - Release Checklist: "dev/release_checklist.md"
->>>>>>> a65810b8
       - Code Reference:
           - "dev/code_reference/index.md"
           - Package: "dev/code_reference/package.md"
