--- conflicted
+++ resolved
@@ -133,17 +133,10 @@
             setattr(self.sync, f"{step}_memory_peak", memory_peak)
             self.sync.save()
             self.logger.info(
-<<<<<<< HEAD
                 "Traced memory for %s (Final, Peak): %s bytes, %s bytes",
                 step,
                 memory_final,
                 memory_peak,
-=======
-                "Traced memory for %s (Final, Peak): %s, %s",
-                step,
-                format_size(memory_final),
-                format_size(memory_peak),
->>>>>>> ed26d51e
             )
             tracemalloc.clear_traces()
 
