"""Sample data-source and data-target Jobs."""

# Skip colon check for multiple statements on one line.
# flake8: noqa: E701
# pylint: disable=too-many-lines
try:
    from typing_extensions import TypedDict  # Python<3.9
except ImportError:
    from typing import TypedDict  # Python>=3.9

from typing import Generator, List, Optional

import requests
from diffsync import Adapter
from diffsync.enum import DiffSyncFlags
from diffsync.exceptions import ObjectNotFound
from django.contrib.contenttypes.models import ContentType
from django.templatetags.static import static
from django.urls import reverse
from nautobot.dcim.models import (
    Device,
    DeviceType,
    Interface,
    Location,
    LocationType,
    Manufacturer,
    Platform,
)
from nautobot.extras.choices import (
    SecretsGroupAccessTypeChoices,
    SecretsGroupSecretTypeChoices,
)
from nautobot.extras.jobs import ObjectVar, StringVar
from nautobot.extras.models import ExternalIntegration, Role, Status
from nautobot.ipam.models import IPAddress, Namespace, Prefix
from nautobot.tenancy.models import Tenant

from nautobot_ssot.contrib import NautobotAdapter, NautobotModel
from nautobot_ssot.jobs.base import DataMapping, DataSource, DataTarget
from nautobot_ssot.tests.contrib_base_classes import ContentTypeDict

# In a more complex Job, you would probably want to move the DiffSyncModel subclasses into a separate Python module(s).

name = "SSoT Examples"  # pylint: disable=invalid-name


class LocationTypeModel(NautobotModel):
    """Shared data model representing a LocationType in either of the local or remote Nautobot instances."""

    # Metadata about this model
    _model = LocationType
    _modelname = "locationtype"
    _identifiers = ("name",)
    # To keep this example simple, we don't include **all** attributes of a Location here. But you could!
    _attributes = ("content_types", "description", "nestable", "parent__name")

    # Data type declarations for all identifiers and attributes
    name: str
    description: str
    nestable: bool
    parent__name: Optional[str] = None
    content_types: List[ContentTypeDict] = []


class LocationDict(TypedDict):
    """This typed dict is for M2M Locations."""

    name: str
    location_type__name: str


class LocationModel(NautobotModel):
    """Shared data model representing a Location in either of the local or remote Nautobot instances."""

    # Metadata about this model
    _model = Location
    _modelname = "location"
    _identifiers = ("name",)
    # To keep this example simple, we don't include **all** attributes of a Location here. But you could!
    _attributes = (
        "location_type__name",
        "status__name",
        "parent__name",
        "parent__location_type__name",
        "tenant__name",
        "description",
    )

    # Data type declarations for all identifiers and attributes
    name: str
    location_type__name: str
    status__name: str
    parent__name: Optional[str] = None
    parent__location_type__name: Optional[str] = None
    tenant__name: Optional[str] = None
    description: str


class RoleModel(NautobotModel):
    """Shared data model representing a Role in either of the local or remote Nautobot instances."""

    # Metadata about this model
    _model = Role
    _modelname = "role"
    _identifiers = ("name",)
    _attributes = ("content_types",)

    name: str
    content_types: List[ContentTypeDict] = []


class StatusModel(NautobotModel):
    """Shared data model representing a Status in either of the local or remote Nautobot instances."""

    # Metadata about this model
    _model = Status
    _modelname = "status"
    _identifiers = ("name",)
    _attributes = ("content_types", "color")

    name: str
    color: str
    content_types: List[ContentTypeDict] = []


class NamespaceModel(NautobotModel):
    """Shared data model representing a Namespace in either of the local or remote Nautobot instance."""

    # Metadata about this model
    _model = Namespace
    _modelname = "namespace"
    _identifiers = ("name",)
    _attributes = ("description",)

    name: str
    description: Optional[str] = ""


class PrefixModel(NautobotModel):
    """Shared data model representing a Prefix in either of the local or remote Nautobot instances."""

    # Metadata about this model
    _model = Prefix
    _modelname = "prefix"
    _identifiers = ("network", "prefix_length", "tenant__name")
    # To keep this example simple, we don't include **all** attributes of a Prefix here. But you could!
    _attributes = ("description", "namespace__name", "status__name", "locations")

    # Data type declarations for all identifiers and attributes
    network: str
    namespace__name: str
    prefix_length: int
    tenant__name: Optional[str] = None
    status__name: str
    description: str

    locations: List[LocationDict] = []


class IPAddressModel(NautobotModel):
    """Shared data model representing an IPAddress in either of the local or remote Nautobot instances."""

    # Metadata about this model
    _model = IPAddress
    _modelname = "ipaddress"
    _identifiers = (
        "host",
        "mask_length",
        "parent__network",
        "parent__prefix_length",
        "parent__namespace__name",
    )
    _attributes = (
        "status__name",
        "ip_version",
        "tenant__name",
    )

    # Data type declarations for all identifiers and attributes
    host: str
    mask_length: int
    parent__network: str
    parent__prefix_length: int
    parent__namespace__name: str
    status__name: str
    ip_version: int
    tenant__name: Optional[str]


class TenantModel(NautobotModel):
    """Shared data model representing a Tenant in either of the local or remote Nautobot instances."""

    # Metadata about this model
    _model = Tenant
    _modelname = "tenant"
    _identifiers = ("name",)
    _children = {}

    name: str
    prefixes: List[PrefixModel] = []


class DeviceTypeModel(NautobotModel):
    """Shared data model representing a DeviceType in either of the local or remote Nautobot instances."""

    _model = DeviceType
    _modelname = "device_type"
    _identifiers = ("model", "manufacturer__name")
    _attributes = ("part_number", "u_height", "is_full_depth")

    model: str
    manufacturer__name: str
    part_number: str
    u_height: int
    is_full_depth: bool


class ManufacturerModel(NautobotModel):
    """Shared data model representing a Manufacturer in either of the local or remote Nautobot instances."""

    _model = Manufacturer
    _modelname = "manufacturer"
    _identifiers = ("name",)
    _attributes = ("description",)
    _children = {"device_type": "device_types"}

    name: str
    description: str
    device_types: List[DeviceTypeModel] = []


class PlatformModel(NautobotModel):
    """Shared data model representing a Platform in either of the local or remote Nautobot instances."""

    _model = Platform
    _modelname = "platform"
    _identifiers = ("name", "manufacturer__name")
    _attributes = ("description", "network_driver", "napalm_driver")

    name: str
    manufacturer__name: str
    description: str
    network_driver: str
    napalm_driver: str


class DeviceModel(NautobotModel):
    """Shared data model representing a Device in either of the local or remote Nautobot instances."""

    # Metadata about this model
    _model = Device
    _modelname = "device"
    _identifiers = ("name", "location__name", "location__parent__name")
    _attributes = (
        "location__location_type__name",
        "location__parent__location_type__name",
        "device_type__manufacturer__name",
        "device_type__model",
        "platform__name",
        "role__name",
        "serial",
        "status__name",
        "tenant__name",
        "asset_tag",
    )
    _children = {"interface": "interfaces"}

    name: str
    location__name: str
    location__location_type__name: str
    location__parent__name: Optional[str] = None
    location__parent__location_type__name: Optional[str] = None
    device_type__manufacturer__name: str
    device_type__model: str
    platform__name: Optional[str] = None
    role__name: str
    serial: str
    status__name: str
    tenant__name: Optional[str]
    asset_tag: Optional[str]
    interfaces: List["InterfaceModel"] = []


class InterfaceModel(NautobotModel):
    """Shared data model representing an Interface in either of the local or remote Nautobot instances."""

    # Metadata about this model
    _model = Interface
    _modelname = "interface"
    _identifiers = ("name", "device__name")
    _attributes = (
        "device__location__name",
        "device__location__parent__name",
        "description",
        "enabled",
        "mac_address",
        "mgmt_only",
        "mtu",
        "type",
        "status__name",
    )
    _children = {}

    # Data type declarations for all identifiers and attributes
    device__name: str
    device__location__name: str
    device__location__parent__name: str
    description: Optional[str]
    enabled: bool
    mac_address: Optional[str]
    mgmt_only: bool
    mtu: Optional[int]
    name: str
    type: str
    status__name: str


class LocationRemoteModel(LocationModel):
    """Implementation of Location create/update/delete methods for updating remote Nautobot data."""

    @classmethod
    def create(cls, adapter, ids, attrs):
        """Create a new Location in remote Nautobot.

        Args:
            adapter (NautobotRemote): DiffSync adapter owning this Site
            ids (dict): Initial values for this model's _identifiers
            attrs (dict): Initial values for this model's _attributes
        """
        adapter.post(
            "/api/dcim/locations/",
            {
                "name": ids["name"],
                "description": attrs["description"],
                "status": attrs["status__name"],
                "location_type": attrs["location_type__name"],
                "parent": ({"name": attrs["parent__name"]} if attrs["parent__name"] else None),
            },
        )
        return super().create(adapter, ids=ids, attrs=attrs)

    def update(self, attrs):
        """Update an existing Site record in remote Nautobot.

        Args:
            attrs (dict): Updated values for this record's _attributes
        """
        data = {}
        if "description" in attrs:
            data["description"] = attrs["description"]
        if "status__name" in attrs:
            data["status"] = attrs["status__name"]
        if "parent__name" in attrs:
            if attrs["parent__name"]:
                data["parent"] = {"name": attrs["parent__name"]}
            else:
                data["parent"] = None
        self.adapter.patch(f"/api/dcim/locations/{self.pk}/", data)
        return super().update(attrs)

    def delete(self):
        """Delete an existing Site record from remote Nautobot."""
        self.adapter.delete(f"/api/dcim/locations/{self.pk}/")
        return super().delete()


class TenantRemoteModel(TenantModel):
    """Implementation of Tenant create/update/delete methods for updating remote Nautobot data."""

    @classmethod
    def create(cls, adapter, ids, attrs):
        """Create a new Tenant in remote Nautobot."""
        adapter.post(
            "/api/tenancy/tenants/",
            {
                "name": ids["name"],
            },
        )
        return super().create(adapter, ids=ids, attrs=attrs)

    def update(self, attrs):
        """Updating tenants is not supported because we don't have any attributes."""
        raise NotImplementedError("Can't update tenants - they only have a name.")

    def delete(self):
        """Delete a Tenant in remote Nautobot."""
        self.adapter.delete(f"/api/tenancy/tenants/{self.pk}/")
        return super().delete()


class PrefixRemoteModel(PrefixModel):
    """Implementation of Prefix create/update/delete methods for updating remote Nautobot data."""

    @classmethod
    def create(cls, adapter, ids, attrs):
        """Create a new Prefix in remote Nautobot.

        Args:
            adapter (NautobotRemote): DiffSync adapter owning this Prefix
            ids (dict): Initial values for this model's _identifiers
            attrs (dict): Initial values for this model's _attributes
        """
        adapter.post(
            "/api/ipam/prefixes/",
            {
                "network": ids["network"],
                "prefix_length": ids["prefix_length"],
                "tenant": ({"name": ids["tenant__name"]} if ids["tenant__name"] else None),
                "namespace": ({"name": attrs["namespace__name"]} if attrs["namespace__name"] else None),
                "description": attrs["description"],
                "status": attrs["status__name"],
            },
        )
        return super().create(adapter, ids=ids, attrs=attrs)

    def update(self, attrs):
        """Update an existing Site record in remote Nautobot.

        Args:
            attrs (dict): Updated values for this record's _attributes
        """
        data = {}
        if "description" in attrs:
            data["description"] = attrs["description"]
        if "status__name" in attrs:
            data["status"] = attrs["status__name"]
        self.adapter.patch(f"/api/dcim/locations/{self.pk}/", data)
        return super().update(attrs)

    def delete(self):
        """Delete an existing Site record from remote Nautobot."""
        self.adapter.delete(f"/api/dcim/locations/{self.pk}/")
        return super().delete()


# In a more complex Job, you would probably want to move each DiffSync subclass into a separate Python module.


class NautobotRemote(Adapter):
    """DiffSync adapter class for loading data from a remote Nautobot instance using Python requests.

    In a more realistic example, you'd probably use PyNautobot here instead of raw requests,
    but we didn't want to add PyNautobot as a dependency of this app just to make an example more realistic.
    """

    # Model classes used by this adapter class
    locationtype = LocationTypeModel
    location = LocationRemoteModel
    tenant = TenantRemoteModel
    namespace = NamespaceModel
    prefix = PrefixRemoteModel
    ipaddress = IPAddressModel
    manufacturer = ManufacturerModel
    device_type = DeviceTypeModel
    platform = PlatformModel
    role = RoleModel
    status = StatusModel
    device = DeviceModel
    interface = InterfaceModel

    # Top-level class labels, i.e. those classes that are handled directly rather than as children of other models
    top_level = [
        "tenant",
        "status",
        "locationtype",
        "location",
        "manufacturer",
        "platform",
        "role",
        "device",
        "namespace",
        "prefix",
        "ipaddress",
    ]

    def __init__(self, *args, url=None, token=None, job=None, **kwargs):
        """Instantiate this class, but do not load data immediately from the remote system.

        Args:
            url (str): URL of the remote Nautobot system
            token (str): REST API authentication token
            job (Job): The running Job instance that owns this DiffSync adapter instance
        """
        super().__init__(*args, **kwargs)
        if not url or not token:
            raise ValueError("Both url and token must be specified!")
        if not url.startswith("http"):
            raise ValueError("The url must start with a schema.")
        self.url = url
        self.token = token
        self.job = job
        self.headers = {
            "Accept": "application/json",
            "Authorization": f"Token {self.token}",
        }

    def _get_api_data(self, url_path: str) -> Generator:
        """Returns data from a url_path using pagination."""
<<<<<<< HEAD
        data = requests.get(
            f"{self.url}/{url_path}",
            headers=self.headers,
            params={"limit": 200},
            timeout=60,
        ).json()
        result_data = data["results"]
=======
        data = requests.get(f"{self.url}/{url_path}", headers=self.headers, params={"limit": 200}, timeout=60).json()
        yield from data["results"]
>>>>>>> ed26d51e
        while data["next"]:
            data = requests.get(data["next"], headers=self.headers, params={"limit": 200}, timeout=60).json()
            yield from data["results"]

    def load(self):
        """Load data from the remote Nautobot instance."""
        self.load_statuses()
        self.load_location_types()
        self.load_locations()
        self.load_roles()
        self.load_tenants()
        self.load_namespaces()
        self.load_prefixes()
        self.load_ipaddresses()
        self.load_manufacturers()
        self.load_device_types()
        self.load_platforms()
        self.load_devices()
        self.load_interfaces()

    def load_location_types(self):
        """Load LocationType data from the remote Nautobot instance."""
        for lt_entry in self._get_api_data("api/dcim/location-types/?depth=1"):
            content_types = self.get_content_types(lt_entry)
            location_type = self.locationtype(
                name=lt_entry["name"],
                description=lt_entry["description"],
                nestable=lt_entry["nestable"],
                parent__name=(lt_entry["parent"]["name"] if lt_entry.get("parent") else None),
                content_types=content_types,
                pk=lt_entry["id"],
            )
            self.add(location_type)
            self.job.logger.debug(f"Loaded {location_type} LocationType from remote Nautobot instance")

    def load_locations(self):
        """Load Locations data from the remote Nautobot instance."""
        for loc_entry in self._get_api_data("api/dcim/locations/?depth=3"):
            location_args = {
                "name": loc_entry["name"],
                "status__name": (loc_entry["status"]["name"] if loc_entry["status"].get("name") else "Active"),
                "location_type__name": loc_entry["location_type"]["name"],
                "tenant__name": (loc_entry["tenant"]["name"] if loc_entry.get("tenant") else None),
                "description": loc_entry["description"],
                "pk": loc_entry["id"],
            }
            if loc_entry["parent"]:
                location_args["parent__name"] = loc_entry["parent"]["name"]
                location_args["parent__location_type__name"] = loc_entry["parent"]["location_type"]["name"]
            new_location = self.location(**location_args)
            self.add(new_location)
            self.job.logger.debug(f"Loaded {new_location} Location from remote Nautobot instance")

    def load_roles(self):
        """Load Roles data from the remote Nautobot instance."""
        for role_entry in self._get_api_data("api/extras/roles/?depth=1"):
            content_types = self.get_content_types(role_entry)
            role = self.role(
                name=role_entry["name"],
                content_types=content_types,
                pk=role_entry["id"],
            )
            self.add(role)

    def load_statuses(self):
        """Load Statuses data from the remote Nautobot instance."""
        for status_entry in self._get_api_data("api/extras/statuses/?depth=1"):
            content_types = self.get_content_types(status_entry)
            status = self.status(
                name=status_entry["name"],
                color=status_entry["color"],
                content_types=content_types,
                pk=status_entry["id"],
            )
            self.add(status)

    def load_tenants(self):
        """Load Tenants data from the remote Nautobot instance."""
        for tenant_entry in self._get_api_data("api/tenancy/tenants/?depth=1"):
            tenant = self.tenant(
                name=tenant_entry["name"],
                pk=tenant_entry["id"],
            )
            self.add(tenant)

    def load_namespaces(self):
        """Load Namespaces data from remote Nautobot instance."""
        for namespace_entry in self._get_api_data("api/ipam/namespaces/?depth=1"):
            namespace = self.namespace(
                name=namespace_entry["name"],
                description=namespace_entry["description"],
                pk=namespace_entry["id"],
            )
            self.add(namespace)

    def load_prefixes(self):
        """Load Prefixes data from the remote Nautobot instance."""
        for prefix_entry in self._get_api_data("api/ipam/prefixes/?depth=2"):
            prefix = self.prefix(
                network=prefix_entry["network"],
                prefix_length=prefix_entry["prefix_length"],
                namespace__name=prefix_entry["namespace"]["name"],
                description=prefix_entry["description"],
                locations=[
                    {
                        "name": x["name"],
                        "location_type__name": x["location_type"]["name"],
                    }
                    for x in prefix_entry["locations"]
                ],
                status__name=(prefix_entry["status"]["name"] if prefix_entry["status"].get("name") else "Active"),
                tenant__name=(prefix_entry["tenant"]["name"] if prefix_entry["tenant"] else ""),
                pk=prefix_entry["id"],
            )
            self.add(prefix)
            self.job.logger.debug(f"Loaded {prefix} from remote Nautobot instance")

    def load_ipaddresses(self):
        """Load IPAddresses data from the remote Nautobot instance."""
        for ipaddr_entry in self._get_api_data("api/ipam/ip-addresses/?depth=2"):
            ipaddr = self.ipaddress(
                host=ipaddr_entry["host"],
                mask_length=ipaddr_entry["mask_length"],
                parent__network=ipaddr_entry["parent"]["network"],
                parent__prefix_length=ipaddr_entry["parent"]["prefix_length"],
                parent__namespace__name=ipaddr_entry["parent"]["namespace"]["name"],
                status__name=ipaddr_entry["status"]["name"],
                ip_version=ipaddr_entry["ip_version"],
                tenant__name=(ipaddr_entry["tenant"]["name"] if ipaddr_entry.get("tenant") else ""),
                pk=ipaddr_entry["id"],
            )
            self.add(ipaddr)
            self.job.logger.debug(f"Loaded {ipaddr} from remote Nautobot instance")

    def load_manufacturers(self):
        """Load Manufacturers data from the remote Nautobot instance."""
        for manufacturer in self._get_api_data("api/dcim/manufacturers/?depth=1"):
            manufacturer = self.manufacturer(
                name=manufacturer["name"],
                description=manufacturer["description"],
                pk=manufacturer["id"],
            )
            self.add(manufacturer)
            self.job.logger.debug(f"Loaded {manufacturer} from remote Nautobot instance")

    def load_device_types(self):
        """Load DeviceTypes data from the remote Nautobot instance."""
        for device_type in self._get_api_data("api/dcim/device-types/?depth=1"):
            try:
                manufacturer = self.get(self.manufacturer, device_type["manufacturer"]["name"])
                devicetype = self.device_type(
                    model=device_type["model"],
                    manufacturer__name=device_type["manufacturer"]["name"],
                    part_number=device_type["part_number"],
                    u_height=device_type["u_height"],
                    is_full_depth=device_type["is_full_depth"],
                    pk=device_type["id"],
                )
                self.add(devicetype)
                self.job.logger.debug(f"Loaded {devicetype} from remote Nautobot instance")
                manufacturer.add_child(devicetype)
            except ObjectNotFound:
                self.job.logger.debug(f"Unable to find Manufacturer {device_type['manufacturer']['name']}")

    def load_platforms(self):
        """Load Platforms data from the remote Nautobot instance."""
        for platform in self._get_api_data("api/dcim/platforms/?depth=1"):
            platform = self.platform(
                name=platform["name"],
                manufacturer__name=platform["manufacturer"]["name"],
                description=platform["description"],
                network_driver=platform["network_driver"],
                napalm_driver=platform["napalm_driver"],
                pk=platform["id"],
            )
            self.add(platform)
            self.job.logger.debug(f"Loaded {platform} from remote Nautobot instance")

    def load_devices(self):
        """Load Devices data from the remote Nautobot instance."""
        for device in self._get_api_data("api/dcim/devices/?depth=3"):
            device = self.device(
                name=device["name"],
                location__name=device["location"]["name"],
                location__parent__name=(
                    device["location"]["parent"]["name"] if device["location"].get("parent") else None
                ),
                location__parent__location_type__name=(
                    device["location"]["parent"]["location_type"]["name"] if device["location"].get("parent") else None
                ),
                location__location_type__name=device["location"]["location_type"]["name"],
                device_type__manufacturer__name=device["device_type"]["manufacturer"]["name"],
                device_type__model=device["device_type"]["model"],
                platform__name=(device["platform"]["name"] if device.get("platform") else None),
                role__name=device["role"]["name"],
                asset_tag=device["asset_tag"] if device.get("asset_tag") else None,
                serial=device["serial"] if device.get("serial") else "",
                status__name=device["status"]["name"],
                tenant__name=device["tenant"]["name"] if device.get("tenant") else None,
                pk=device["id"],
            )
            self.add(device)
            self.job.logger.debug(f"Loaded {device} from remote Nautobot instance")

    def load_interfaces(self):
        """Load Interfaces data from the remote Nautobot instance."""
        self.job.logger.info("Pulling data from remote Nautobot instance for Interfaces.")
        for interface in self._get_api_data("api/dcim/interfaces/?depth=3"):
            try:
                dev = self.get(
                    self.device,
                    {
                        "name": interface["device"]["name"],
                        "location__name": interface["device"]["location"]["name"],
                        "location__parent__name": interface["device"]["location"]["parent"]["name"],
                    },
                )
                new_interface = self.interface(
                    name=interface["name"],
                    device__name=interface["device"]["name"],
                    device__location__name=interface["device"]["location"]["name"],
                    device__location__parent__name=interface["device"]["location"]["parent"]["name"],
                    description=interface["description"],
                    enabled=interface["enabled"],
                    mac_address=interface["mac_address"],
                    mgmt_only=interface["mgmt_only"],
                    mtu=interface["mtu"],
                    type=interface["type"]["value"],
                    status__name=interface["status"]["name"],
                    pk=interface["id"],
                )
                self.add(new_interface)
                self.job.logger.debug(
                    f"Loaded {new_interface} for {interface['device']['name']} from remote Nautobot instance"
                )
                dev.add_child(new_interface)
            except ObjectNotFound:
                self.job.logger.warning(f"Unable to find Device {interface['device']['name']} loaded.")

    def get_content_types(self, entry):
        """Create list of dicts of ContentTypes.

        Args:
            entry (dict): Record from Nautobot.

        Returns:
            List[dict]: List of dictionaries of ContentTypes split into app_label and model.
        """
        content_types = []
        for contenttype in entry["content_types"]:
            app_label, model = tuple(contenttype.split("."))
            try:
                ContentType.objects.get(app_label=app_label, model=model)
                content_types.append({"app_label": app_label, "model": model})
            except ContentType.DoesNotExist:
                pass
        return content_types

    def post(self, path, data):
        """Send an appropriately constructed HTTP POST request."""
        response = requests.post(f"{self.url}{path}", headers=self.headers, json=data, timeout=60)
        response.raise_for_status()
        return response

    def patch(self, path, data):
        """Send an appropriately constructed HTTP PATCH request."""
        response = requests.patch(f"{self.url}{path}", headers=self.headers, json=data, timeout=60)
        response.raise_for_status()
        return response

    def delete(self, path):
        """Send an appropriately constructed HTTP DELETE request."""
        response = requests.delete(f"{self.url}{path}", headers=self.headers, timeout=60)
        response.raise_for_status()
        return response


class NautobotLocal(NautobotAdapter):
    """DiffSync adapter class for loading data from the local Nautobot instance."""

    # Model classes used by this adapter class
    locationtype = LocationTypeModel
    location = LocationModel
    tenant = TenantModel
    namespace = NamespaceModel
    prefix = PrefixModel
    ipaddress = IPAddressModel
    manufacturer = ManufacturerModel
    device_type = DeviceTypeModel
    platform = PlatformModel
    role = RoleModel
    status = StatusModel
    device = DeviceModel
    interface = InterfaceModel

    # Top-level class labels, i.e. those classes that are handled directly rather than as children of other models
    top_level = [
        "tenant",
        "status",
        "locationtype",
        "location",
        "manufacturer",
        "platform",
        "role",
        "device",
        "namespace",
        "prefix",
        "ipaddress",
    ]


# The actual Data Source and Data Target Jobs are relatively simple to implement
# once you have the above DiffSync scaffolding in place.


class ExampleDataSource(DataSource):
    """Sync Region and Site data from a remote Nautobot instance into the local Nautobot instance."""

    source = ObjectVar(
        model=ExternalIntegration,
        queryset=ExternalIntegration.objects.all(),
        display_field="display",
        label="Nautobot Demo Instance",
        required=False,
    )
    source_url = StringVar(
        description="Remote Nautobot instance to load Sites and Regions from",
        default="https://demo.nautobot.com",
    )
    source_token = StringVar(
        description="REST API authentication token for remote Nautobot instance",
        default="a" * 40,
    )

    def __init__(self):
        """Initialize ExampleDataSource."""
        super().__init__()
        self.diffsync_flags = (
            self.diffsync_flags | DiffSyncFlags.SKIP_UNMATCHED_DST  # pylint: disable=unsupported-binary-operation
        )

    class Meta:
        """Metaclass attributes of ExampleDataSource."""

        name = "Example Data Source"
        description = 'Example "data source" Job for loading data into Nautobot from another system.'
        data_source = "Nautobot (remote)"
        data_source_icon = static("img/nautobot_logo.png")

    @classmethod
    def data_mappings(cls):
        """This Job maps Region and Site objects from the remote system to the local system."""
        return (
            DataMapping(
                "LocationType (remote)",
                None,
                "LocationType (local)",
                reverse("dcim:locationtype_list"),
            ),
            DataMapping(
                "Location (remote)",
                None,
                "Location (local)",
                reverse("dcim:location_list"),
            ),
            DataMapping("Role (remote)", None, "Role (local)", reverse("extras:role_list")),
            DataMapping(
                "Namespace (remote)",
                None,
                "Namespace (local)",
                reverse("ipam:namespace_list"),
            ),
            DataMapping("Prefix (remote)", None, "Prefix (local)", reverse("ipam:prefix_list")),
            DataMapping(
                "IPAddress (remote)",
                None,
                "IPAddress (local)",
                reverse("ipam:ipaddress_list"),
            ),
            DataMapping(
                "Tenant (remote)",
                None,
                "Tenant (local)",
                reverse("tenancy:tenant_list"),
            ),
            DataMapping(
                "DeviceType (remote)",
                None,
                "DeviceType (local)",
                reverse("dcim:devicetype_list"),
            ),
            DataMapping(
                "Manufacturer (remote)",
                None,
                "Manufacturer (local)",
                reverse("dcim:manufacturer_list"),
            ),
            DataMapping(
                "Platform (remote)",
                None,
                "Platform (local)",
                reverse("dcim:platform_list"),
            ),
            DataMapping("Device (remote)", None, "Device (local)", reverse("dcim:device_list")),
            DataMapping(
                "Interface (remote)",
                None,
                "Interface (local)",
                reverse("dcim:interface_list"),
            ),
        )

    def run(  # pylint: disable=too-many-arguments, arguments-differ
        self,
        dryrun,
        memory_profiling,
        source,
        source_url,
        source_token,
        *args,
        **kwargs,
    ):
        """Run sync."""
        self.dryrun = dryrun
        self.memory_profiling = memory_profiling
        try:
            if source:
                self.logger.info(f"Using external integration '{source}'")
                self.source_url = source.remote_url
                secrets_group = source.secrets_group
                self.source_token = secrets_group.get_secret_value(
                    access_type=SecretsGroupAccessTypeChoices.TYPE_HTTP,
                    secret_type=SecretsGroupSecretTypeChoices.TYPE_TOKEN,
                )
            else:
                self.source_url = source_url
                self.source_token = source_token
        except Exception as error:
            # TBD: Why are these exceptions swallowed?
            self.logger.error("Error setting up job: %s", error)
            raise

        super().run(dryrun, memory_profiling, *args, **kwargs)

    def load_source_adapter(self):
        """Method to instantiate and load the SOURCE adapter into `self.source_adapter`."""
        self.source_adapter = NautobotRemote(url=self.source_url, token=self.source_token, job=self)
        self.source_adapter.load()

    def load_target_adapter(self):
        """Method to instantiate and load the TARGET adapter into `self.target_adapter`."""
        self.target_adapter = NautobotLocal(job=self, sync=self.sync)
        self.target_adapter.load()

    def lookup_object(self, model_name, unique_id):
        """Look up a Nautobot object based on the DiffSync model name and unique ID."""
        if model_name == "prefix":
            try:
                return Prefix.objects.get(
                    prefix=unique_id.split("__")[0],
                    tenant__name=unique_id.split("__")[1] or None,
                )
            except Prefix.DoesNotExist:
                pass
        elif model_name == "tenant":
            try:
                return Tenant.objects.get(name=unique_id)
            except Tenant.DoesNotExist:
                pass
        return None


class ExampleDataTarget(DataTarget):
    """Sync Region and Site data from the local Nautobot instance to a remote Nautobot instance."""

    target = ObjectVar(
        model=ExternalIntegration,
        queryset=ExternalIntegration.objects.all(),
        display_field="display",
        label="Nautobot Target Instance",
        required=False,
    )
    target_url = StringVar(
        description="Remote Nautobot instance to update",
        default="https://demo.nautobot.com",
    )
    target_token = StringVar(
        description="REST API authentication token for remote Nautobot instance",
        default="a" * 40,
    )

    def __init__(self):
        """Initialize ExampleDataTarget."""
        super().__init__()
        self.diffsync_flags = (
            self.diffsync_flags | DiffSyncFlags.SKIP_UNMATCHED_DST  # pylint:disable=unsupported-binary-operation
        )

    class Meta:
        """Metaclass attributes of ExampleDataTarget."""

        name = "Example Data Target"
        description = 'Example "data target" Job for syncing data from Nautobot to another system'
        data_target = "Nautobot (remote)"
        data_target_icon = static("img/nautobot_logo.png")

    @classmethod
    def data_mappings(cls):
        """This Job maps Region and Site objects from the local system to the remote system."""
        return (
            DataMapping(
                "LocationType (local)",
                reverse("dcim:locationtype_list"),
                "LocationType (remote)",
                None,
            ),
            DataMapping(
                "Location (local)",
                reverse("dcim:location_list"),
                "Location (remote)",
                None,
            ),
            DataMapping("Role (local)", reverse("extras:role_list"), "Role (remote)", None),
            DataMapping(
                "Namespace (local)",
                reverse("ipam:prefix_list"),
                "Namespace (remote)",
                None,
            ),
            DataMapping("Prefix (local)", reverse("ipam:prefix_list"), "Prefix (remote)", None),
            DataMapping(
                "IPAddress (local)",
                reverse("ipam:ipaddress_list"),
                "IPAddress (remote)",
                None,
            ),
            DataMapping(
                "Tenant (local)",
                reverse("tenancy:tenant_list"),
                "Tenant (remote)",
                None,
            ),
            DataMapping(
                "DeviceType (local)",
                reverse("dcim:devicetype_list"),
                "DeviceType (remote)",
                None,
            ),
            DataMapping(
                "Manufacturer (local)",
                reverse("dcim:manufacturer_list"),
                "Manufacturer (remote)",
                None,
            ),
            DataMapping(
                "Platform (local)",
                reverse("dcim:platform_list"),
                "Platform (remote)",
                None,
            ),
            DataMapping("Device (local)", reverse("dcim:device_list"), "Device (remote)", None),
            DataMapping(
                "Interface (local)",
                reverse("dcim:interface_list"),
                "Interface (remote)",
                None,
            ),
        )

    def run(  # pylint: disable=too-many-arguments, arguments-differ
        self,
        dryrun,
        memory_profiling,
        target,
        target_url,
        target_token,
        *args,
        **kwargs,
    ):
        """Run sync."""
        self.dryrun = dryrun
        self.memory_profiling = memory_profiling
        try:
            if target:
                self.logger.info(f"Using external integration '{target}'")
                self.target_url = target.remote_url
                secrets_group = target.secrets_group
                self.target_token = secrets_group.get_secret_value(
                    access_type=SecretsGroupAccessTypeChoices.TYPE_HTTP,
                    secret_type=SecretsGroupSecretTypeChoices.TYPE_TOKEN,
                )
            else:
                self.target_url = target_url
                self.target_token = target_token
        except Exception as error:
            # TBD: Why are these exceptions swallowed?
            self.logger.error("Error setting up job: %s", error)
            raise

        super().run(dryrun, memory_profiling, *args, **kwargs)

    def load_source_adapter(self):
        """Method to instantiate and load the SOURCE adapter into `self.source_adapter`."""
        self.source_adapter = NautobotLocal(job=self, sync=self.sync)
        self.source_adapter.load()

    def load_target_adapter(self):
        """Method to instantiate and load the TARGET adapter into `self.target_adapter`."""
        self.target_adapter = NautobotRemote(url=self.target_url, token=self.target_token, job=self)
        self.target_adapter.load()

    def lookup_object(self, model_name, unique_id):
        """Look up a Nautobot object based on the DiffSync model name and unique ID."""
        if model_name == "prefix":
            try:
                return Prefix.objects.get(
                    prefix=unique_id.split("__")[0],
                    tenant__name=unique_id.split("__")[1] or None,
                )
            except Prefix.DoesNotExist:
                pass
        elif model_name == "tenant":
            try:
                return Tenant.objects.get(name=unique_id)
            except Tenant.DoesNotExist:
                pass
        return None<|MERGE_RESOLUTION|>--- conflicted
+++ resolved
@@ -496,7 +496,6 @@
 
     def _get_api_data(self, url_path: str) -> Generator:
         """Returns data from a url_path using pagination."""
-<<<<<<< HEAD
         data = requests.get(
             f"{self.url}/{url_path}",
             headers=self.headers,
@@ -504,10 +503,6 @@
             timeout=60,
         ).json()
         result_data = data["results"]
-=======
-        data = requests.get(f"{self.url}/{url_path}", headers=self.headers, params={"limit": 200}, timeout=60).json()
-        yield from data["results"]
->>>>>>> ed26d51e
         while data["next"]:
             data = requests.get(data["next"], headers=self.headers, params={"limit": 200}, timeout=60).json()
             yield from data["results"]
