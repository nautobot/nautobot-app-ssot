--- conflicted
+++ resolved
@@ -106,20 +106,6 @@
             200,
         )
 
-<<<<<<< HEAD
-    def test_has_advanced_tab(self):
-        pass
-
-    @skip("Not implemented")
-    def test_list_objects_with_permission(self):
-        pass
-
-    @skip("Not implemented")
-    def test_has_timestamps_and_buttons(self):
-        pass
-
-=======
->>>>>>> f686c344
 
 class SyncLogEntryViewsTestCase(ViewTestCases.ListObjectsViewTestCase):  # pylint: disable=too-many-ancestors
     """Test views related to the SyncLogEntry model."""
