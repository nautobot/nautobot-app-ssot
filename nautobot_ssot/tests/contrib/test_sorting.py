--- conflicted
+++ resolved
@@ -1,11 +1,7 @@
 """Unit tests for contrib sorting."""
 
-<<<<<<< HEAD
 from typing import Annotated, List, Optional
-=======
-from typing import List, Optional
 from unittest import skip
->>>>>>> e28c23cc
 from unittest.mock import MagicMock
 
 from django.test import TestCase
