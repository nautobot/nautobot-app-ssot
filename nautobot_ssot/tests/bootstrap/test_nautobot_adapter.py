--- conflicted
+++ resolved
@@ -29,7 +29,6 @@
             # Sort all other lists by their string representation
             return sorted([normalize(i, key) for i in item], key=str)
 
-<<<<<<< HEAD
         if not isinstance(item, dict):
             return item
 
@@ -79,9 +78,6 @@
 
             # Handle all other cases
             normalized_dict[item_key] = normalize(item[item_key], item_key)
-
-        return normalized_dict
-=======
         if isinstance(item, dict):
             # Create a new dict with sorted keys
             normalized_dict = {}
@@ -125,9 +121,7 @@
                 else:
                     normalized_dict[item_key] = normalize(item[item_key], item_key)
 
-            return normalized_dict
-        return item
->>>>>>> f44d6d7c
+        return normalized_dict
 
     actual_normalized = normalize(actual)
     expected_normalized = normalize(expected)
