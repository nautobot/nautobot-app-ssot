# pylint: disable=too-many-lines
"""Setup/Create Nautobot objects for use in unit testing."""

import json
import os
from unittest.mock import MagicMock

import pytz
import yaml
from django.contrib.contenttypes.models import ContentType
from django.utils.text import slugify
from nautobot.circuits.models import (
    Circuit,
    CircuitTermination,
    CircuitType,
    Provider,
    ProviderNetwork,
)
from nautobot.dcim.models import (  # pylint: disable=ungrouped-imports
    Device,
    DeviceType,
    InventoryItem,
    Location,
    LocationType,
    Manufacturer,
    Platform,
    SoftwareImageFile,
    SoftwareVersion,
<<<<<<< HEAD
    SoftwareImageFile,
    SoftwareVersion,
=======
>>>>>>> ee647803
)
from nautobot.extras.models import (
    ComputedField,
    Contact,
    CustomField,
    DynamicGroup,
    ExternalIntegration,
    GitRepository,
    GraphQLQuery,
    Job,
    JobResult,
    Role,
    ScheduledJob,
    Secret,
    SecretsGroup,
    SecretsGroupAssociation,
    Status,
    Tag,
    Team,
)
from nautobot.ipam.models import RIR, VLAN, VRF, Namespace, Prefix, VLANGroup
from nautobot.tenancy.models import Tenant, TenantGroup
from nautobot.users.models import User

from nautobot_ssot.integrations.bootstrap.diffsync.adapters.bootstrap import (
    BootstrapAdapter,
)
from nautobot_ssot.integrations.bootstrap.diffsync.adapters.nautobot import (
    NautobotAdapter,
)
from nautobot_ssot.integrations.bootstrap.jobs import BootstrapDataSource
from nautobot_ssot.integrations.bootstrap.utils import get_scheduled_start_time
<<<<<<< HEAD
from nautobot_ssot.utils import dlm_supports_softwarelcm

try:
    from nautobot_device_lifecycle_mgmt.models import ValidatedSoftwareLCM

    HAS_DLM = True
except ImportError:
    HAS_DLM = False
=======
from nautobot_ssot.utils import validate_dlm_installed

if validate_dlm_installed():
    from nautobot_device_lifecycle_mgmt.models import ValidatedSoftwareLCM
>>>>>>> ee647803


def load_yaml(path):
    """Load a yaml file."""
    with open(path, encoding="utf-8") as file:
        return yaml.safe_load(file.read())


def load_json(path):
    """Load a json file."""
    with open(path, encoding="utf-8") as file:
        return json.loads(file.read())


FIXTURES_DIR = os.path.join("./nautobot_ssot/integrations/bootstrap/fixtures")
DEVELOP_YAML_SETTINGS = load_yaml(os.path.join(FIXTURES_DIR, "develop.yml"))

TESTS_FIXTURES_DIR = os.path.join("./nautobot_ssot/tests/bootstrap/fixtures")
GLOBAL_YAML_SETTINGS = load_yaml(os.path.join(FIXTURES_DIR, "global_settings.yml"))
GLOBAL_JSON_SETTINGS = load_json(os.path.join(TESTS_FIXTURES_DIR, "global_settings.json"))

MODELS_TO_SYNC = [
    "tenant_group",
    "tenant",
    "role",
    "manufacturer",
    "platform",
    "location_type",
    "location",
    "team",
    "contact",
    "provider",
    "provider_network",
    "circuit_type",
    "circuit",
    "circuit_termination",
    "secret",
    "secrets_group",
    "git_repository",
    "dynamic_group",
    "computed_field",
    "custom_field",
    "tag",
    "graph_ql_query",
    "software",  # For Nautobot <2.3.0
    "software_version",  # For Nautobot >=2.3.0
    "software_image",  # For Nautobot <2.3.0
    "software_image_file",  # For Nautobot >=2.3.0
    "validated_software",
    "namespace",
    "rir",
    "vlan_group",
    "vlan",
    "vrf",
    "prefix",
    "scheduled_job",
    "external_integration",
]

MODELS_TO_TEST = [
    "tenant_group",
    "tenant",
    "role",
    "manufacturer",
    "platform",
    "location_type",
    "location",
    "team",
    "contact",
    "provider",
    "provider_network",
    "circuit_type",
    "circuit",
    "circuit_termination",
    "secret",
    "secrets_group",
    "git_repository",
    "dynamic_group",
    "computed_field",
    "custom_field",
    "tag",
    "graph_ql_query",
    "namespace",
    "rir",
    "vlan_group",
    "vlan",
    "vrf",
    "prefix",
    "scheduled_job",
    "external_integration",
]


def is_valid_timezone(timezone):
    """Return whether timezone passed is a valid timezone in pytz."""
    try:
        pytz.timezone(timezone)
        return True
    except pytz.UnknownTimeZoneError:
        return False


class PrefixInfo:
    """Definition for a prefix object"""

    def __init__(self, namespace, prefix_type, role, rir, vlan, tenant):  # pylint: disable=too-many-arguments
        self.namespace = namespace
        self.prefix_type = prefix_type
        self.role = role
        self.rir = rir
        self.vlan = vlan
        self.tenant = tenant


class NautobotTestSetup:
    """Setup basic database information to be used in other tests."""

    def __init__(self):
        self.job = BootstrapDataSource()
        self.job.job_result = JobResult.objects.create(
            name=self.job.class_path, task_name="fake task", worker="default"
        )
        self.nb_adapter = NautobotAdapter(job=self.job, sync=None)
        self.nb_adapter.job = MagicMock()
        self.nb_adapter.job.logger.info = MagicMock()
        self.bs_adapter = BootstrapAdapter(job=self.job, sync=None)
        self.bs_adapter.job = MagicMock()
        self.bs_adapter.job.logger.info = MagicMock()
        self.status_active = None
        self._empty_database()
        self._initialize_data()

    def _empty_database(self):
        """Empty the database before trying to populate data."""
        for model in (
            Circuit,
            CircuitTermination,
            CircuitType,
            ComputedField,
            Contact,
            CustomField,
            Device,
            DeviceType,
            DynamicGroup,
            ExternalIntegration,
            GitRepository,
            GraphQLQuery,
            InventoryItem,
            JobResult,
            Location,
            LocationType,
            Manufacturer,
            Namespace,
            Platform,
            Prefix,
            Provider,
            ProviderNetwork,
            RIR,
            Role,
            ScheduledJob,
            Secret,
            SecretsGroup,
            Status,
            Tag,
            Team,
            Tenant,
            TenantGroup,
            VLAN,
            VLANGroup,
            VRF,
        ):
            model.objects.all().delete()

    def _initialize_data(self):
        self._setup_tags()
        self._setup_status()
        self._setup_locations()
        self._setup_tenant_groups()
        self._setup_tenants()
        self._setup_roles()
        self._setup_teams()
        self._setup_contacts()
        self._setup_providers()
        self._setup_provider_networks()
        self._setup_circuit_types()
        self._setup_circuits()
        self._setup_circuit_terminations()
        self._setup_manufacturers()
        self._setup_platforms()
        self._setup_device_types_and_devices()
        self._setup_inventory_items()
        self._setup_secrets_and_groups()
        self._setup_computed_fields()
        self._setup_custom_fields()
        self._setup_graphql_queries()
        self._setup_git_repositories()
        self._setup_dynamic_groups()
        self._setup_namespaces()
        self._setup_rirs()
        self._setup_vlan_groups()
        self._setup_vlans()
        self._setup_vrfs()
        self._setup_prefixes()
        self._setup_external_integrations()
<<<<<<< HEAD
        # self._setup_software_and_images()  # TODO: Is this still needed? It was only valid in DLM <3.0.0 prior to SSoT v4
=======
>>>>>>> ee647803
        self._setup_validated_software()
        self._setup_scheduled_job()

    def _setup_tags(self):
        for _tag in GLOBAL_YAML_SETTINGS["tag"]:
            _content_types = []
            for _con_type in _tag["content_types"]:
                _content_types.append(
                    ContentType.objects.get(app_label=_con_type.split(".")[0], model=_con_type.split(".")[1])
                )
            _new_tag = Tag.objects.create(
                name=_tag["name"],
                description=_tag["description"],
                color=_tag["color"] if not None else "9e9e9e",
            )
            _new_tag.custom_field_data["system_of_record"] = "Bootstrap"
            _new_tag.validated_save()
            _new_tag.content_types.set(_content_types)
            _new_tag.validated_save()
            _new_tag.refresh_from_db()

    def _setup_status(self):
        _statuses = ["Reserved"]
        self.status_active, _ = Status.objects.get_or_create(name="Active")
        self.status_active.save()
        _content_types = [
            "circuits.circuit",
            "dcim.location",
            "dcim.device",
            "ipam.prefix",
            "ipam.namespace",
            "ipam.vrf",
            "ipam.vlan",
            "ipam.ipaddress",
        ]
        for _content_type in _content_types:
            _con_type = ContentType.objects.get(
                app_label=_content_type.split(".", maxsplit=1)[0],
                model=_content_type.split(".")[1],
            )
            self.status_active.content_types.add(_con_type)
        self.status_active.refresh_from_db()
        for _status in _statuses:
            status, _ = Status.objects.get_or_create(name=_status)
            for _content_type in _content_types:
                _con_type = ContentType.objects.get(
                    app_label=_content_type.split(".", maxsplit=1)[0],
                    model=_content_type.split(".")[1],
                )
                status.content_types.add(_con_type)
            status.validated_save()

    def _setup_locations(self):
        """Set up location types and locations."""

        # First, ensure location types are created
        location_types_data = GLOBAL_YAML_SETTINGS.get("location_type", [])
        for loc_type_data in location_types_data:
            location_type = self._get_or_create_location_type(loc_type_data)
            self._set_location_type_content_types(location_type, loc_type_data["content_types"])

        locations_data = GLOBAL_YAML_SETTINGS.get("location", [])
        for location_data in locations_data:
            location_type = LocationType.objects.get(name=location_data["location_type"])
            parent_location = None
            tenant = None
            tags = []

            status = Status.objects.get(name=location_data["status"])

            if location_data["parent"]:
                parent_location = Location.objects.get(name=location_data["parent"])

            if location_data["tenant"]:
                tenant = Tenant.objects.get(name=location_data["tenant"])

            if location_data["tags"]:
                tags = [Tag.objects.get(name=tag) for tag in location_data["tags"]]

            location, created = Location.objects.get_or_create(
                name=location_data["name"],
                location_type=location_type,
                defaults={
                    "parent": parent_location,
                    "status": status,
                    "facility": location_data.get("facility", ""),
                    "asn": location_data.get("asn"),
                    "time_zone": location_data.get("time_zone", ""),
                    "description": location_data.get("description", ""),
                    "tenant": tenant,
                    "physical_address": location_data.get("physical_address", ""),
                    "shipping_address": location_data.get("shipping_address", ""),
                    "latitude": location_data.get("latitude"),
                    "longitude": location_data.get("longitude"),
                    "contact_name": location_data.get("contact_name", ""),
                    "contact_phone": location_data.get("contact_phone", ""),
                    "contact_email": location_data.get("contact_email", ""),
                    "tags": tags,
                },
            )
            if created:
                location.validated_save()

    def _get_or_create_location_type(self, location_type_data):
        """Get or create a LocationType based on the provided data."""
        parent = self._get_location_type_parent(location_type_data["parent"])
        try:
            return LocationType.objects.get(name=location_type_data["name"], parent=parent)
        except LocationType.DoesNotExist:
            return LocationType.objects.create(
                name=location_type_data["name"],
                parent=parent,
                nestable=location_type_data.get("nestable"),
                description=location_type_data["description"],
            )

    def _get_location_type_parent(self, parent_name):
        """Retrieve the parent LocationType if it exists."""
        if parent_name:
            try:
                return LocationType.objects.get(name=parent_name)
            except LocationType.DoesNotExist:
                self.job.logger.warning(f"Parent LocationType '{parent_name}' does not exist.")
                return None
        return None

    def _set_location_type_content_types(self, location_type, content_types):
        """Set the content types for a LocationType."""
        content_type_objects = [
            ContentType.objects.get(app_label=ct.split(".")[0], model=ct.split(".")[1]) for ct in content_types
        ]
        location_type.content_types.set(content_type_objects)
        location_type.custom_field_data["system_of_record"] = "Bootstrap"
        location_type.save()

    def _setup_tenant_groups(self):
        _tenant_groups = GLOBAL_YAML_SETTINGS.get("tenant_group", [])
        for _tenant_group in _tenant_groups:
            if _tenant_group["parent"]:
                _parent = TenantGroup.objects.get(name=_tenant_group["parent"])
                _tenant_group = TenantGroup.objects.create(name=_tenant_group["name"], parent=_parent)
            else:
                _tenant_group = TenantGroup.objects.create(name=_tenant_group["name"])
            _tenant_group.custom_field_data["system_of_record"] = "Bootstrap"
            _tenant_group.validated_save()
            _tenant_group.refresh_from_db()

    def _setup_tenants(self):
        _tenants = GLOBAL_YAML_SETTINGS.get("tenant", [])
        for _ten in _tenants:
            _tenant_group = None
            if _ten["tenant_group"]:
                _tenant_group = TenantGroup.objects.get(name=_ten["tenant_group"])
            _tenant = Tenant.objects.create(
                name=_ten["name"],
                description=_ten["description"],
                tenant_group=_tenant_group,
            )
            _tenant.custom_field_data["system_of_record"] = "Bootstrap"
            if _ten["tags"]:
                for _tag in _ten["tags"]:
                    _tenant.tags.add(Tag.objects.get(name=_tag))
            _tenant.validated_save()
            _tenant.refresh_from_db()

    def _setup_roles(self):
        _con_types = []
        _roles = GLOBAL_YAML_SETTINGS["role"]
        # _roles.remove(["Administrative", "Anycast", "Billing", "CARP", "GLBP", "HSRP", "Loopback", "On Site", ])
        for _role in _roles:
            for _type in _role["content_types"]:
                _con_types.append(ContentType.objects.get(app_label=_type.split(".")[0], model=_type.split(".")[1]))
            _r, created = Role.objects.get_or_create(
                name=_role["name"],
                color=_role["color"],
                description=_role["description"],
            )
            if created:
                _r.content_types.set(_con_types)
                _r.custom_field_data["system_of_record"] = "Bootstrap"
                _r.validated_save()
            _con_types.clear()

    def _setup_teams(self):
        for _team in GLOBAL_YAML_SETTINGS["team"]:
            team = Team.objects.create(
                name=_team["name"],
                phone=_team["phone"],
                email=_team["email"],
                address=_team["address"],
            )
            team.custom_field_data["system_of_record"] = "Bootstrap"
            team.validated_save()

    def _setup_contacts(self):
        for _contact in GLOBAL_YAML_SETTINGS["contact"]:
            contact = Contact.objects.create(
                name=_contact["name"],
                phone=_contact["phone"],
                email=_contact["email"],
                address=_contact["address"],
            )
            contact.validated_save()
            for _team in _contact["teams"]:
                contact.teams.add(Team.objects.get(name=_team))
            contact.custom_field_data["system_of_record"] = "Bootstrap"
            contact.validated_save()

    def _setup_providers(self):
        for _provider in GLOBAL_YAML_SETTINGS["provider"]:
            provider = Provider.objects.create(
                name=_provider["name"],
                asn=_provider["asn"],
                account=_provider["account_number"],
                portal_url=_provider["portal_url"],
                noc_contact=_provider["noc_contact"],
                admin_contact=_provider["admin_contact"],
            )
            provider.validated_save()
            for _tag in _provider["tags"]:
                _t = Tag.objects.get(name=_tag)
                provider.tags.append(_t)
            provider.custom_field_data["system_of_record"] = "Bootstrap"
            provider.validated_save()

    def _setup_provider_networks(self):
        for _provider_network in GLOBAL_YAML_SETTINGS["provider_network"]:
            _provider = Provider.objects.get(name=_provider_network["provider"])
            provider_network = ProviderNetwork.objects.create(
                name=_provider_network["name"],
                provider=_provider,
                description=_provider_network["description"],
                comments=_provider_network["comments"],
            )
            provider_network.validated_save()
            for _tag in _provider_network["tags"]:
                _t = Tag.objects.get(name=_tag)
                provider_network.tags.append(_t)
            provider_network.custom_field_data["system_of_record"] = "Bootstrap"
            provider_network.validated_save()

    def _setup_circuit_types(self):
        for _circuit_type in GLOBAL_YAML_SETTINGS["circuit_type"]:
            circuit_type = CircuitType(
                name=_circuit_type["name"],
                description=_circuit_type["description"],
            )
            circuit_type.custom_field_data["system_of_record"] = "Bootstrap"
            circuit_type.validated_save()

    def _setup_circuits(self):
        for _circuit in GLOBAL_YAML_SETTINGS["circuit"]:
            _provider = Provider.objects.get(name=_circuit["provider"])
            _circuit_type = CircuitType.objects.get(name=_circuit["circuit_type"])
            _status = Status.objects.get(name=_circuit["status"])
            _tenant = None
            if _circuit["tenant"]:
                if _circuit["tenant"] is not None:
                    _tenant = Tenant.objects.get(name=_circuit["tenant"])
            circuit = Circuit(
                cid=_circuit["circuit_id"],
                provider=_provider,
                circuit_type=_circuit_type,
                status=_status,
                commit_rate=_circuit["commit_rate_kbps"],
                description=_circuit["description"],
                tenant=_tenant,
            )
            circuit.validated_save()
            for _tag in _circuit["tags"]:
                _t = Tag.objects.get(name=_tag)
                circuit.tags.append(_t)
            circuit.custom_field_data["system_of_record"] = "Bootstrap"
            circuit.validated_save()

    def _setup_circuit_terminations(self):
        for _circuit_termination in GLOBAL_YAML_SETTINGS["circuit_termination"]:
            _name_parts = _circuit_termination["name"].split("__", 2)
            _circuit_id = _name_parts[0]
            _provider_name = _name_parts[1]
            _term_side = _name_parts[2]
            _provider = Provider.objects.get(name=_provider_name)
            _circuit = Circuit.objects.get(cid=_circuit_id, provider=_provider)

            if _circuit_termination["termination_type"] == "Provider Network":
                _provider_network = ProviderNetwork.objects.get(name=_circuit_termination["provider_network"])
                circuit_termination = CircuitTermination.objects.create(
                    provider_network=_provider_network,
                    circuit=_circuit,
                    term_side=_term_side,
                    xconnect_id=_circuit_termination["cross_connect_id"],
                    pp_info=_circuit_termination["patch_panel_or_ports"],
                    description=_circuit_termination["description"],
                    upstream_speed=_circuit_termination["upstream_speed_kbps"],
                    port_speed=_circuit_termination["port_speed_kbps"],
                )
            if _circuit_termination["termination_type"] == "Location":
                _location = Location.objects.get(name=_circuit_termination["location"])
                circuit_termination = CircuitTermination.objects.create(
                    location=_location,
                    circuit=_circuit,
                    term_side=_term_side,
                    xconnect_id=_circuit_termination["cross_connect_id"],
                    pp_info=_circuit_termination["patch_panel_or_ports"],
                    description=_circuit_termination["description"],
                    upstream_speed=_circuit_termination["upstream_speed_kbps"],
                    port_speed=_circuit_termination["port_speed_kbps"],
                )
                circuit_termination.custom_field_data["system_of_record"] = "Bootstrap"
                circuit_termination.validated_save()
                if _circuit_termination["tags"]:
                    for _tag in _circuit_termination["tags"]:
                        circuit_termination.tags.add(Tag.objects.get(name=_tag))

    def _setup_namespaces(self):
        for _namespace in GLOBAL_YAML_SETTINGS["namespace"]:
            _location = None
            if _namespace["location"]:
                _location = Location.objects.get(name=_namespace["location"])
            namespace, _ = Namespace.objects.get_or_create(
                name=_namespace["name"],
                location=_location,
            )
            namespace.description = _namespace["description"]
            namespace.custom_field_data["system_of_record"] = "Bootstrap"
            namespace.validated_save()

    def _setup_rirs(self):
        for _rir in GLOBAL_YAML_SETTINGS["rir"]:
            rir, _ = RIR.objects.get_or_create(
                name=_rir["name"],
            )
            rir.is_private = _rir["private"]
            rir.description = _rir["description"]
            rir.custom_field_data["system_of_record"] = "Bootstrap"
            rir.validated_save()

    def _setup_vlan_groups(self):
        for _vlan_group in GLOBAL_YAML_SETTINGS["vlan_group"]:
            _location = None
            if _vlan_group["location"]:
                _location = Location.objects.get(name=_vlan_group["location"])
            vlan_group, _ = VLANGroup.objects.get_or_create(name=_vlan_group["name"], location=_location)
            vlan_group.description = _vlan_group["description"]
            vlan_group.custom_field_data["system_of_record"] = "Bootstrap"
            vlan_group.validated_save()

    def _setup_vlans(self):
        for _vlan in GLOBAL_YAML_SETTINGS["vlan"]:
            _role = None
            _locations = []
            _vlan_group = None
            _tenant = None
            _tags = []
            _status = self.status_active
            if _vlan["status"] and _vlan["status"] != "Active":
                _status = Status.objects.get(name=_vlan["status"])
            if _vlan["role"]:
                _role = Role.objects.get(name=_vlan["role"])
            if _vlan["locations"]:
                for _l in _vlan["locations"]:
                    _locations.append(Location.objects.get(name=_l))
            if _vlan["vlan_group"]:
                _vlan_group = VLANGroup.objects.get(name=_vlan["vlan_group"])
            if _vlan["tenant"]:
                _tenant = Tenant.objects.get(name=_vlan["tenant"])
            if _vlan["tags"]:
                for _t in _vlan["tags"]:
                    _tags.append(Tag.objects.get(name=_t))
            vlan, _ = VLAN.objects.get_or_create(
                vid=_vlan["vid"],
                name=_vlan["name"],
                vlan_group=_vlan_group,
                status=_status,
            )
            vlan.role = _role
            vlan.locations.set(_locations)
            vlan.tenant = _tenant
            vlan.description = _vlan["description"]
            vlan.custom_field_data["system_of_record"] = "Bootstrap"
            vlan.validated_save()
            vlan.tags.set(_tags)

    def _setup_vrfs(self):
        for _vrf in GLOBAL_YAML_SETTINGS["vrf"]:
            _namespace = None
            _tenant = None
            _tags = []
            if _vrf["namespace"]:
                _namespace = Namespace.objects.get(name=_vrf["namespace"])
            if _vrf["tenant"]:
                _tenant = Tenant.objects.get(name=_vrf["tenant"])
            if _vrf["tags"]:
                for _t in _vrf["tags"]:
                    _tags.append(Tag.objects.get(name=_t))
            vrf, _ = VRF.objects.get_or_create(
                name=_vrf["name"],
                namespace=_namespace,
            )
            vrf.rd = _vrf["route_distinguisher"]
            vrf.description = _vrf["description"]
            vrf.tenant = _tenant
            vrf.custom_field_data["system_of_record"] = "Bootstrap"
            vrf.tags.set(_tags)
            vrf.validated_save()

    def _setup_prefixes(self):
        for prefix_data in GLOBAL_YAML_SETTINGS["prefix"]:
            namespace = self._get_namespace(prefix_data)
            prefix_type = self._get_prefix_type(prefix_data)
            role = self._get_role(prefix_data)
            rir = self._get_rir(prefix_data)
            vrfs = self._get_vrfs(prefix_data)
            locations = self._get_locations(prefix_data)
            vlan = self._get_vlan(prefix_data)
            tenant = self._get_tenant(prefix_data)
            tags = self._get_prefix_tags(prefix_data)

            prefix_info = PrefixInfo(namespace, prefix_type, role, rir, vlan, tenant)
            prefix = self._get_or_create_prefix(prefix_data, prefix_info)
            self._update_prefix(prefix, locations, vrfs, tags)

    def _get_namespace(self, prefix_data):
        if prefix_data["namespace"] and prefix_data["namespace"] != "Global":
            return Namespace.objects.get(name=prefix_data["namespace"])
        return Namespace.objects.get(name="Global")

    def _get_prefix_type(self, prefix_data):
        if prefix_data["prefix_type"] and prefix_data["prefix_type"] != "network":
            return prefix_data["prefix_type"]
        return "network"

    def _get_role(self, prefix_data):
        if prefix_data["role"]:
            return Role.objects.get(name=prefix_data["role"])
        return None

    def _get_rir(self, prefix_data):
        if prefix_data["rir"]:
            return RIR.objects.get(name=prefix_data["rir"])
        return None

    def _get_vrfs(self, prefix_data):
        vrfs = []
        if prefix_data["vrfs"]:
            for vrf in prefix_data["vrfs"]:
                namespace = Namespace.objects.get(name=vrf.split("__")[1])
                vrfs.append(VRF.objects.get(name=vrf.split("__")[0], namespace=namespace))
        return vrfs

    def _get_locations(self, prefix_data):
        locations = []
        if prefix_data["locations"]:
            for loc in prefix_data["locations"]:
                locations.append(Location.objects.get(name=loc))
        return locations

    def _get_vlan(self, prefix_data):
        if prefix_data["vlan"]:
            name, vid, group = prefix_data["vlan"].split("__", 2)
            vlan_group = VLANGroup.objects.get(name=group) if group else None
            return VLAN.objects.get(name=name, vid=vid, vlan_group=vlan_group)
        return None

    def _get_tenant(self, prefix_data):
        if prefix_data["tenant"]:
            return Tenant.objects.get(name=prefix_data["tenant"])
        return None

    def _get_prefix_tags(self, prefix_data):
        tags = []
        if prefix_data["tags"]:
            for tag in prefix_data["tags"]:
                tags.append(Tag.objects.get(name=tag))
        return tags

    def _get_or_create_prefix(self, prefix_data, prefix_info):
        try:
            return Prefix.objects.get(
                network=prefix_data["network"].split("/")[0],
                prefix_length=prefix_data["network"].split("/")[1],
                namespace=prefix_info.namespace,
                type=prefix_info.prefix_type,
            )
        except Prefix.DoesNotExist:
            return Prefix.objects.create(
                network=prefix_data["network"].split("/")[0],
                prefix_length=prefix_data["network"].split("/")[1],
                namespace=prefix_info.namespace,
                type=prefix_info.prefix_type,
                status=Status.objects.get(name=prefix_data["status"]),
                role=prefix_info.role,
                rir=prefix_info.rir,
                date_allocated=prefix_data["date_allocated"],
                description=prefix_data["description"],
                vlan=prefix_info.vlan,
                tenant=prefix_info.tenant,
            )

    def _update_prefix(self, prefix, locations, vrfs, tags):
        prefix.custom_field_data["system_of_record"] = "Bootstrap"
        prefix.validated_save()
        for loc in locations:
            prefix.locations.add(loc)
        for vrf in vrfs:
            prefix.vrfs.add(vrf)
        for tag in tags:
            prefix.tags.add(tag)
        prefix.validated_save()

    def _setup_manufacturers(self):
        for _manufacturer in GLOBAL_YAML_SETTINGS["manufacturer"]:
            _manufac = Manufacturer.objects.create(name=_manufacturer["name"], description=_manufacturer["description"])
            _manufac.custom_field_data["system_of_record"] = "Bootstrap"
            _manufac.validated_save()

    def _setup_platforms(self):
        for _platform in GLOBAL_YAML_SETTINGS["platform"]:
            _manufac = None
            if _platform["manufacturer"]:
                _manufac = Manufacturer.objects.get(name=_platform["manufacturer"])
            _platf = Platform.objects.create(
                name=_platform["name"],
                manufacturer=_manufac,
                description=_platform["description"],
                network_driver=_platform["network_driver"],
                napalm_args=_platform["napalm_arguments"],
                napalm_driver=_platform["napalm_driver"],
            )
            _platf.custom_field_data["system_of_record"] = "Bootstrap"
            _platf.validated_save()

    def _setup_device_types_and_devices(self):
        _device_types = [
            {"model": "WS3850-24P", "manufacturer": "Cisco"},
            {"model": "PA-820", "manufacturer": "Palo Alto Networks"},
        ]
        _devices = [
            {
                "name": "Switch1",
                "manufacturer": "Cisco",
                "platform": "cisco_ios",
                "location": "Atlanta",
                "device_type": "WS3850-24P",
                "role": "Switch",
            },
            {
                "name": "Firewall1",
                "manufacturer": "Palo Alto Networks",
                "platform": "paloalto_panos",
                "location": "Atlanta",
                "device_type": "PA-820",
                "role": "Firewall",
            },
        ]

        for _dev_type in _device_types:
            _manufacturer = Manufacturer.objects.get(name=_dev_type["manufacturer"])
            _dev_type = DeviceType.objects.create(model=_dev_type["model"], manufacturer=_manufacturer)
            _dev_type.custom_field_data["system_of_record"] = "Bootstrap"
            _dev_type.validated_save()

        for _dev in _devices:
            _manufacturer = Manufacturer.objects.get(name=_dev["manufacturer"])
            _platform = Platform.objects.get(name=_dev["platform"])
            _dev_type = DeviceType.objects.get(model=_dev["device_type"])
            _role = Role.objects.get(name=_dev["role"])
            _site = Location.objects.get(name=_dev["location"])
            _device = Device.objects.create(
                name=_dev["name"],
                platform=_platform,
                device_type=_dev_type,
                status=self.status_active,
                role=_role,
                location=_site,
            )
            _device.custom_field_data["system_of_record"] = "Bootstrap"
            _device.save()
            _device.refresh_from_db()

    def _setup_inventory_items(self):
        _inventory_items = [{"name": "sfp-module", "device": "Switch1", "manufacturer": "Cisco"}]
        for _inv_item in _inventory_items:
            _dev = Device.objects.get(name=_inv_item["device"])
            _manufacturer = Manufacturer.objects.get(name=_inv_item["manufacturer"])
            _inventory_item = InventoryItem.objects.create(
                name=_inv_item["name"], device=_dev, manufacturer=_manufacturer
            )
            _inventory_item.custom_field_data["system_of_record"] = "Bootstrap"
            _inventory_item.save()
            _inventory_item.refresh_from_db()

    def _setup_secrets_and_groups(self):
        for _sec in GLOBAL_YAML_SETTINGS["secret"]:
            _secret = Secret.objects.create(
                name=_sec["name"],
                provider=_sec["provider"],
                parameters=_sec["parameters"],
            )
            _secret.custom_field_data["system_of_record"] = "Bootstrap"
            _secret.save()
            _secret.refresh_from_db()

        for _sec_group in GLOBAL_YAML_SETTINGS["secrets_group"]:
            _secrets_group = SecretsGroup.objects.create(name=_sec_group["name"])
            _secrets_group.custom_field_data["system_of_record"] = "Bootstrap"
            _secrets_group.validated_save()
            _secrets_group.refresh_from_db()
            for _sec in _sec_group["secrets"]:
                _sga = SecretsGroupAssociation.objects.create(
                    secrets_group=_secrets_group,
                    secret=Secret.objects.get(name=_sec["name"]),
                    access_type=_sec["access_type"],
                    secret_type=_sec["secret_type"],
                )
                _sga.validated_save()
                _sga.refresh_from_db()

    def _setup_computed_fields(self):
        for _comp_field in GLOBAL_YAML_SETTINGS["computed_field"]:
            _content_type = ContentType.objects.get(
                app_label=_comp_field["content_type"].split(".")[0],
                model=_comp_field["content_type"].split(".")[1],
            )
            _computed_field = ComputedField.objects.create(
                label=_comp_field["label"],
                content_type=_content_type,
                template=_comp_field["template"],
            )
            _computed_field.save()
            _computed_field.refresh_from_db()

    def _setup_custom_fields(self):
        for _cust_field in GLOBAL_YAML_SETTINGS["custom_field"]:
            _content_types = []
            for _content_type in _cust_field["content_types"]:
                _content_types.append(
                    ContentType.objects.get(
                        app_label=_content_type.split(".")[0],
                        model=_content_type.split(".")[1],
                    )
                )

            _cust_field = CustomField.objects.create(
                label=_cust_field["label"],
                type=_cust_field["type"],
                description=_cust_field["description"],
            )
            _cust_field.content_types.set(_content_types)
            _cust_field.save()
            _cust_field.refresh_from_db()

    def _setup_graphql_queries(self):
        for _gql_query in GLOBAL_YAML_SETTINGS["graph_ql_query"]:
            _qglq = GraphQLQuery.objects.create(name=_gql_query["name"], query=_gql_query["query"])
            _qglq.save()
            _qglq.refresh_from_db()

    def _setup_git_repositories(self):
        for _repo in GLOBAL_YAML_SETTINGS["git_repository"]:
            if _repo.get("branch"):
                _git_branch = _repo["branch"]
            else:
                _git_branch = DEVELOP_YAML_SETTINGS["git_branch"]
            _secrets_group = None
            if _repo.get("secrets_group_name"):
                _secrets_group = SecretsGroup.objects.get(name=_repo["secrets_group_name"])
            _git_repo = GitRepository.objects.create(
                name=_repo["name"],
                slug=slugify(_repo["name"]),
                remote_url=_repo["url"],
                branch=_git_branch,
                secrets_group=_secrets_group,
                provided_contents=_repo["provided_data_type"],
            )
            _git_repo.custom_field_data["system_of_record"] = "Bootstrap"
            _git_repo.validated_save()

    def _setup_dynamic_groups(self):
        for _group in GLOBAL_YAML_SETTINGS["dynamic_group"]:
            _content_type = ContentType.objects.get(
                app_label=_group["content_type"].split(".")[0],
                model=_group["content_type"].split(".")[1],
            )
            _dynamic_group = DynamicGroup.objects.create(
                name=_group["name"],
                content_type=_content_type,
                filter=json.loads(_group["filter"]),
                description=_group["description"],
            )
            _dynamic_group.custom_field_data["system_of_record"] = "Bootstrap"
            _dynamic_group.validated_save()
            _dynamic_group.refresh_from_db()

    def _setup_software_and_images(self):
        """Set up software and software images for testing."""
<<<<<<< HEAD
        # Handle software versions
=======
        # Handle software versions for both old and new Nautobot versions
>>>>>>> ee647803
        for _software in GLOBAL_YAML_SETTINGS["software_version"]:
            _tags = []
            for _tag in _software["tags"]:
                _tags.append(Tag.objects.get(name=_tag))
            _platform = Platform.objects.get(name=_software["platform"])
            _soft = SoftwareVersion.objects.create(
                version=_software["version"],
                platform=_platform,
                status=self.status_active,
                alias=_software["alias"],
                end_of_support_date=_software["eos_date"],
                documentation_url=_software["documentation_url"],
                long_term_support=_software["long_term_support"],
                pre_release=_software["pre_release"],
            )
            _soft.custom_field_data["system_of_record"] = "Bootstrap"
            _soft.validated_save()
            _soft.refresh_from_db()

        for _software_image in GLOBAL_YAML_SETTINGS["software_image_file"]:
            _tags = []
            for _tag in _software_image["tags"]:
                _tags.append(Tag.objects.get(name=_tag))
            _platform = Platform.objects.get(name=_software_image["platform"])
            _software = SoftwareVersion.objects.get(
                version=_software_image["software_version"].split(" - ")[1], platform=_platform
            )
            _soft_image = SoftwareImageFile.objects.create(
                software_version=_software,
                image_file_name=_software_image["image_file_name"],
                image_file_checksum=_software_image["image_file_checksum"],
                image_file_size=_software_image["file_size"],
                hashing_algorithm=_software_image["hashing_algorithm"],
                download_url=_software_image["download_url"],
                default_image=_software_image["default_image"],
                status=self.status_active,
            )
            _soft_image.custom_field_data["system_of_record"] = "Bootstrap"
            _soft_image.validated_save()
            _soft_image.refresh_from_db()
<<<<<<< HEAD
        for _software_image in GLOBAL_YAML_SETTINGS["software_image_file"]:
            _tags = []
            for _tag in _software_image["tags"]:
                _tags.append(Tag.objects.get(name=_tag))
            _platform = Platform.objects.get(name=_software_image["platform"])
            _software = SoftwareVersion.objects.get(
                version=_software_image["software_version"].split(" - ")[1], platform=_platform
            )
            _soft_image = SoftwareImageFile.objects.create(
                software_version=_software,
                image_file_name=_software_image["image_file_name"],
                image_file_checksum=_software_image["image_file_checksum"],
                image_file_size=_software_image["file_size"],
                hashing_algorithm=_software_image["hashing_algorithm"],
                download_url=_software_image["download_url"],
                default_image=_software_image["default_image"],
                status=self.status_active,
            )
            _soft_image.custom_field_data["system_of_record"] = "Bootstrap"
            _soft_image.validated_save()
            _soft_image.refresh_from_db()
=======
>>>>>>> ee647803

    def _setup_validated_software(self):
        if not HAS_DLM:
            return
        for validated_software_data in GLOBAL_YAML_SETTINGS["validated_software"]:
            tags = self._get_validated_software_tags(validated_software_data["tags"])
            devices = self._get_devices(validated_software_data["devices"])
            device_types = self._get_device_types(validated_software_data["device_types"])
            device_roles = self._get_device_roles(validated_software_data["device_roles"])
            inventory_items = self._get_inventory_items(validated_software_data["inventory_items"])
            object_tags = self._get_object_tags(validated_software_data["object_tags"])

            software = self._get_software(validated_software_data["software"])

            validated_software = ValidatedSoftwareLCM.objects.create(
                software=software,
                start=validated_software_data["valid_since"],
                end=validated_software_data["valid_until"],
                preferred=validated_software_data["preferred_version"],
                tags=tags,
            )
            validated_software.custom_field_data["system_of_record"] = "Bootstrap"
            validated_software.validated_save()

            self._set_validated_software_relations(
                validated_software,
                devices,
                device_types,
                device_roles,
                inventory_items,
                object_tags,
            )

    def _setup_scheduled_job(self):
        admin = User.objects.create(
            username="admin",
            password="admin",
            is_superuser=True,
            is_staff=True,
        )
        job = Job.objects.get(name="Export Object List")

        for scheduled_job in GLOBAL_YAML_SETTINGS["scheduled_job"]:
            # Parse the start_time to preserve timezone info
            start_time = get_scheduled_start_time(scheduled_job["start_time"])
            scheduled_job = ScheduledJob(
                name=scheduled_job["name"],
                task=job.class_path,
                interval=scheduled_job["interval"],
                start_time=start_time,
                job_model=job,
                user=admin,
                kwargs={},
            )
            scheduled_job.validated_save()

    def _setup_external_integrations(self):
        """Set up external integrations for testing."""
        for _ext_int in GLOBAL_YAML_SETTINGS["external_integration"]:
            _secrets_group = None
            if _ext_int.get("secrets_group"):
                _secrets_group = SecretsGroup.objects.get(name=_ext_int["secrets_group"])
            _nb_ext_int = ExternalIntegration.objects.create(
                name=_ext_int["name"],
                remote_url=_ext_int["remote_url"],
                verify_ssl=_ext_int["verify_ssl"],
                secrets_group=_secrets_group,
                http_method=_ext_int["http_method"],
                ca_file_path=_ext_int["ca_file_path"],
                timeout=_ext_int["timeout"],
                headers=_ext_int["headers"],
                extra_config=_ext_int["extra_config"],
            )
            _nb_ext_int.custom_field_data["system_of_record"] = "Bootstrap"
            if _ext_int["tags"]:
                for _tag in _ext_int["tags"]:
                    _nb_ext_int.tags.add(Tag.objects.get(name=_tag))
            _nb_ext_int.save()
            _nb_ext_int.refresh_from_db()

    def _get_validated_software_tags(self, tag_names):
        return [Tag.objects.get(name=tag_name) for tag_name in tag_names]

    def _get_devices(self, device_names):
        return [Device.objects.get(name=device_name) for device_name in device_names]

    def _get_device_types(self, device_type_names):
        return [DeviceType.objects.get(model=device_type_name) for device_type_name in device_type_names]

    def _get_device_roles(self, device_role_names):
        return [Role.objects.get(name=device_role_name) for device_role_name in device_role_names]

    def _get_inventory_items(self, inventory_item_names):
        return [InventoryItem.objects.get(name=inventory_item_name) for inventory_item_name in inventory_item_names]

    def _get_object_tags(self, object_tag_names):
        return [Tag.objects.get(name=object_tag_name) for object_tag_name in object_tag_names]

    def _get_software(self, software_name):
        platform_name, software_version = software_name.split(" - ")
        platform = Platform.objects.get(name=platform_name)
        software = None
        software = SoftwareVersion.objects.get_or_create(
            version=software_version, platform=platform, status=self.status_active
        )[0]
<<<<<<< HEAD
        software = SoftwareVersion.objects.get_or_create(
            version=software_version, platform=platform, status=self.status_active
        )[0]
=======
>>>>>>> ee647803
        return software

    def _set_validated_software_relations(
        self,
        validated_software,
        devices,
        device_types,
        device_roles,
        inventory_items,
        object_tags,
    ):  # pylint: disable=too-many-arguments
        validated_software.devices.set(devices)
        validated_software.device_types.set(device_types)
        validated_software.device_roles.set(device_roles)
        validated_software.inventory_items.set(inventory_items)
        validated_software.object_tags.set(object_tags)


KEYS_TO_NORMALIZE = {
    "parent",
    "nestable",
    "tenant",
    "tenant_group",
    "terminations",
    "provider_network",
    "upstream_speed_kbps",
    "location",
}<|MERGE_RESOLUTION|>--- conflicted
+++ resolved
@@ -26,11 +26,6 @@
     Platform,
     SoftwareImageFile,
     SoftwareVersion,
-<<<<<<< HEAD
-    SoftwareImageFile,
-    SoftwareVersion,
-=======
->>>>>>> ee647803
 )
 from nautobot.extras.models import (
     ComputedField,
@@ -63,21 +58,10 @@
 )
 from nautobot_ssot.integrations.bootstrap.jobs import BootstrapDataSource
 from nautobot_ssot.integrations.bootstrap.utils import get_scheduled_start_time
-<<<<<<< HEAD
-from nautobot_ssot.utils import dlm_supports_softwarelcm
-
-try:
-    from nautobot_device_lifecycle_mgmt.models import ValidatedSoftwareLCM
-
-    HAS_DLM = True
-except ImportError:
-    HAS_DLM = False
-=======
 from nautobot_ssot.utils import validate_dlm_installed
 
 if validate_dlm_installed():
     from nautobot_device_lifecycle_mgmt.models import ValidatedSoftwareLCM
->>>>>>> ee647803
 
 
 def load_yaml(path):
@@ -282,10 +266,6 @@
         self._setup_vrfs()
         self._setup_prefixes()
         self._setup_external_integrations()
-<<<<<<< HEAD
-        # self._setup_software_and_images()  # TODO: Is this still needed? It was only valid in DLM <3.0.0 prior to SSoT v4
-=======
->>>>>>> ee647803
         self._setup_validated_software()
         self._setup_scheduled_job()
 
@@ -982,11 +962,7 @@
 
     def _setup_software_and_images(self):
         """Set up software and software images for testing."""
-<<<<<<< HEAD
-        # Handle software versions
-=======
         # Handle software versions for both old and new Nautobot versions
->>>>>>> ee647803
         for _software in GLOBAL_YAML_SETTINGS["software_version"]:
             _tags = []
             for _tag in _software["tags"]:
@@ -1027,30 +1003,6 @@
             _soft_image.custom_field_data["system_of_record"] = "Bootstrap"
             _soft_image.validated_save()
             _soft_image.refresh_from_db()
-<<<<<<< HEAD
-        for _software_image in GLOBAL_YAML_SETTINGS["software_image_file"]:
-            _tags = []
-            for _tag in _software_image["tags"]:
-                _tags.append(Tag.objects.get(name=_tag))
-            _platform = Platform.objects.get(name=_software_image["platform"])
-            _software = SoftwareVersion.objects.get(
-                version=_software_image["software_version"].split(" - ")[1], platform=_platform
-            )
-            _soft_image = SoftwareImageFile.objects.create(
-                software_version=_software,
-                image_file_name=_software_image["image_file_name"],
-                image_file_checksum=_software_image["image_file_checksum"],
-                image_file_size=_software_image["file_size"],
-                hashing_algorithm=_software_image["hashing_algorithm"],
-                download_url=_software_image["download_url"],
-                default_image=_software_image["default_image"],
-                status=self.status_active,
-            )
-            _soft_image.custom_field_data["system_of_record"] = "Bootstrap"
-            _soft_image.validated_save()
-            _soft_image.refresh_from_db()
-=======
->>>>>>> ee647803
 
     def _setup_validated_software(self):
         if not HAS_DLM:
@@ -1156,12 +1108,6 @@
         software = SoftwareVersion.objects.get_or_create(
             version=software_version, platform=platform, status=self.status_active
         )[0]
-<<<<<<< HEAD
-        software = SoftwareVersion.objects.get_or_create(
-            version=software_version, platform=platform, status=self.status_active
-        )[0]
-=======
->>>>>>> ee647803
         return software
 
     def _set_validated_software_relations(
