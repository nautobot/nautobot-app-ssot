"""App declaration for nautobot_ssot."""

import logging
import os
from importlib import metadata

from django.conf import settings
from nautobot.core.settings_funcs import is_truthy
from nautobot.extras.plugins import NautobotAppConfig

from nautobot_ssot.integrations.utils import each_enabled_integration_module

logger = logging.getLogger("nautobot.ssot")
__version__ = metadata.version(__name__)


_CONFLICTING_APP_NAMES = [
    "nautobot_ssot_aci",
    "nautobot_ssot_aristacv",
    "nautobot_ssot_bootstrap",
    "nautobot_ssot_citrix_adm",
    "nautobot_ssot_device42",
    "nautobot_ssot_dna_center",
    "nautobot_ssot_infoblox",
    "nautobot_ssot_ipfabric",
    "nautobot_ssot_itential",
    "nautobot_ssot_meraki",
    "nautobot_ssot_servicenow",
    "nautobot_ssot_solarwinds",
]


def _check_for_conflicting_apps():
    intersection = set(_CONFLICTING_APP_NAMES).intersection(set(settings.PLUGINS))
    if intersection:
        raise RuntimeError(
            f"The following apps are installed and conflict with `nautobot-ssot`: {', '.join(intersection)}."
            "See: https://docs.nautobot.com/projects/ssot/en/latest/admin/upgrade/#potential-apps-conflicts"
        )


if not is_truthy(os.getenv("NAUTOBOT_SSOT_ALLOW_CONFLICTING_APPS", "False")):
    _check_for_conflicting_apps()


class NautobotSSOTAppConfig(NautobotAppConfig):
    """App configuration for the nautobot_ssot app."""

    name = "nautobot_ssot"
    verbose_name = "Single Source of Truth"
    version = __version__
    author = "Network to Code, LLC"
    description = "Nautobot app that enables Single Source of Truth.  Allows users to aggregate distributed data sources and/or distribute Nautobot data to other data sources such as databases and SDN controllers."
    base_url = "ssot"
    required_settings = []
<<<<<<< HEAD
    min_version = "3.0.0a1"  # TODO: Update to 3.0.0 when Nautobot v3.0.0 is released
    max_version = "3.9999"
=======
>>>>>>> 5e83df9f
    default_settings = {
        "aci_tag": "",
        "aci_tag_color": "",
        "aci_tag_up": "",
        "aci_tag_up_color": "",
        "aci_tag_down": "",
        "aci_tag_down_color": "",
        "aci_manufacturer_name": "",
        "aci_ignore_tenants": [],
        "aci_comments": "",
        "aci_site": "",
        "aristacv_apply_import_tag": False,
        "aristacv_controller_site": "",
        "aristacv_create_controller": False,
        "aristacv_cvaas_url": "www.arista.io:443",
        "aristacv_cvp_host": "",
        "aristacv_cvp_password": "",
        "aristacv_cvp_port": "443",
        "aristacv_cvp_token": "",
        "aristacv_cvp_user": "",
        "aristacv_delete_devices_on_sync": False,
        "aristacv_from_cloudvision_default_device_role": "",
        "aristacv_from_cloudvision_default_device_role_color": "",
        "aristacv_from_cloudvision_default_site": "",
        "aristacv_hostname_patterns": [],
        "aristacv_import_active": False,
        "aristacv_external_integration_name": "",
        "aristacv_role_mappings": {},
        "aristacv_site_mappings": {},
        "aristacv_verify": True,
        "citrix_adm_update_sites": True,
        "device42_host": "",
        "device42_username": "",
        "device42_password": "",
        "device42_defaults": {},
        "device42_delete_on_sync": False,
        "device42_use_dns": True,
        "device42_customer_is_facility": True,
        "device42_facility_prepend": "",
        "device42_role_prepend": "",
        "device42_ignore_tag": "",
        "device42_hostname_mapping": [],
        "dna_center_import_global": True,
        "dna_center_import_merakis": False,
        "dna_center_update_locations": True,
        "dna_center_show_failures": True,
        "enable_aci": False,
        "enable_aristacv": False,
        "enable_bootstrap": False,
        "enable_device42": False,
        "enable_dna_center": False,
        "enable_citrix_adm": False,
        "enable_infoblox": False,
        "enable_ipfabric": False,
        "enable_librenms": False,
        "enable_meraki": False,
        "enable_servicenow": False,
        "enable_slurpit": False,
        "enable_solarwinds": False,
        "enable_itential": False,
        "hide_example_jobs": True,
        "ipfabric_api_token": "",
        "ipfabric_host": "",
        "ipfabric_ssl_verify": True,
        "ipfabric_timeout": 15,
        "ipfabric_nautobot_host": "",
        "ipfabric_sync_ipf_dev_type_to_role": True,
        "servicenow_instance": "",
        "servicenow_password": "",
        "servicenow_username": "",
        "enable_global_search": True,
    }
    caching_config = {}
    config_view_name = "plugins:nautobot_ssot:config"
    docs_view_name = "plugins:nautobot_ssot:docs"
    searchable_models = ["sync"]

    def __init__(self, *args, **kwargs):
        """Initialize a NautobotSSOTAppConfig instance and set default attributes."""
        super().__init__(*args, **kwargs)
        # Only set searchable_models if enabled in config
        if settings.PLUGINS_CONFIG["nautobot_ssot"].get("enable_global_search", True):
            self.searchable_models = [
                "Sync",
                "SyncLogEntry",
            ]

    def ready(self):
        """Trigger callback when database is ready."""
        super().ready()
        for module in each_enabled_integration_module("signals"):
            logger.debug("Registering signals for %s", module.__file__)
            module.register_signals(self)


config = NautobotSSOTAppConfig  # pylint:disable=invalid-name<|MERGE_RESOLUTION|>--- conflicted
+++ resolved
@@ -53,11 +53,6 @@
     description = "Nautobot app that enables Single Source of Truth.  Allows users to aggregate distributed data sources and/or distribute Nautobot data to other data sources such as databases and SDN controllers."
     base_url = "ssot"
     required_settings = []
-<<<<<<< HEAD
-    min_version = "3.0.0a1"  # TODO: Update to 3.0.0 when Nautobot v3.0.0 is released
-    max_version = "3.9999"
-=======
->>>>>>> 5e83df9f
     default_settings = {
         "aci_tag": "",
         "aci_tag_color": "",
