"""Nautobot DiffSync models for DNA Center SSoT."""

from datetime import datetime

from django.conf import settings
from django.contrib.contenttypes.models import ContentType
from django.core.exceptions import ValidationError
from nautobot.dcim.models import (
    Device,
    DeviceType,
    Interface,
    Location,
    Manufacturer,
    SoftwareImageFile,
    SoftwareVersion,
)
from nautobot.extras.models import Role
from nautobot.extras.models.metadata import ObjectMetadata  # noqa: F401
from nautobot.ipam.models import IPAddress, IPAddressToInterface, Namespace, Prefix

from nautobot_ssot.integrations.dna_center.constants import SCOPED_FIELDS_MAPPING
from nautobot_ssot.integrations.dna_center.diffsync.models import base
from nautobot_ssot.integrations.dna_center.utils.nautobot import (
    verify_platform,
)
from nautobot_ssot.integrations.metadata_utils import add_or_update_metadata_on_object


class NautobotArea(base.Area):
    """Nautobot implementation of Area DiffSync model."""

    @classmethod
    def create(cls, adapter, ids, attrs):
        """Create Region in Nautobot from Area object."""
        if adapter.job.debug:
            adapter.job.logger.info(f"Creating {adapter.job.area_loctype.name} {ids['name']} in {ids['parent']}.")
        new_area = Location(
            name=ids["name"],
            location_type=adapter.job.area_loctype,
            status_id=adapter.status_map["Active"],
        )
        if ids.get("parent"):
            try:
                new_area.parent_id = adapter.region_map[ids["parent_of_parent"]][ids["parent"]]
            except KeyError:
                adapter.job.logger.warning(
                    f"Unable to find {adapter.job.area_loctype.name} {ids['parent']} in {ids['parent_of_parent'] if ids.get('parent_of_parent') else 'None'} for {ids['name']}."
                )
        try:
            new_area.validated_save()
        except ValidationError as err:
            adapter.job.logger.warning(f"Unable to create {adapter.job.area_loctype.name} {ids['name']}. {err}")
            return None
        metadata = add_or_update_metadata_on_object(
            adapter=adapter, obj=new_area, scoped_fields=SCOPED_FIELDS_MAPPING["area"]
        )
        metadata.validated_save()
        if ids["parent"] not in adapter.region_map:
            adapter.region_map[ids["parent"]] = {}
        adapter.region_map[ids["parent"]][ids["name"]] = new_area.id
        return super().create(adapter=adapter, ids=ids, attrs=attrs)

    def update(self, attrs):
        """Update Region in Nautobot from Area object."""
        region = Location.objects.get(id=self.uuid)
        metadata = add_or_update_metadata_on_object(
<<<<<<< HEAD
            adapter=self.adapter, obj=region, scoped_fields=SCOPED_FIELDS_MAPPING["area"]
=======
            adapter=self.adapter,
            obj=region,
            scoped_fields=SCOPED_FIELDS_MAPPING["area"],
>>>>>>> ee647803
        )
        metadata.validated_save()
        return super().update(attrs)

    def delete(self):
        """Delete Region in Nautobot from Area object."""
        if not settings.PLUGINS_CONFIG["nautobot_ssot"].get("dna_center_delete_locations"):
            self.adapter.job.logger.warning(
                f"`dna_center_delete_locations` setting is disabled so will skip deleting {self.name}."
            )
            return None
        area = Location.objects.get(id=self.uuid)
        if self.adapter.job.debug:
            self.adapter.job.logger.info(f"Deleting {self.job.area_loctype.name} {area.name}.")
        self.adapter.objects_to_delete["regions"].append(area)
        return self


class NautobotBuilding(base.Building):
    """Nautobot implementation of Building DiffSync model."""

    @classmethod
    def create(cls, adapter, ids, attrs):
        """Create Site in Nautobot from Building object."""
        if adapter.job.debug:
            adapter.job.logger.info(f"Creating Site {ids['name']}.")
        new_building = Location(
            name=ids["name"],
            location_type=adapter.job.building_loctype,
            parent_id=adapter.region_map[attrs["area_parent"]][ids["area"]],
            physical_address=attrs["address"] if attrs.get("address") else "",
            status_id=adapter.status_map["Active"],
            latitude=attrs["latitude"] if attrs.get("latitude") else None,
            longitude=attrs["longitude"] if attrs.get("longitude") else None,
        )
        if attrs.get("tenant"):
            new_building.tenant_id = adapter.tenant_map[attrs["tenant"]]
        try:
            new_building.validated_save()
        except ValidationError as err:
            adapter.job.logger.error(f"Unable to create {adapter.job.building_loctype.name} {ids['name']}. {err}")
            return None
        metadata = add_or_update_metadata_on_object(
<<<<<<< HEAD
            adapter=adapter, obj=new_building, scoped_fields=SCOPED_FIELDS_MAPPING["building"]
=======
            adapter=adapter,
            obj=new_building,
            scoped_fields=SCOPED_FIELDS_MAPPING["building"],
>>>>>>> ee647803
        )
        metadata.validated_save()
        if ids["area"] not in adapter.site_map:
            adapter.site_map[ids["area"]] = {}
        adapter.site_map[ids["area"]][ids["name"]] = new_building.id
        return super().create(adapter=adapter, ids=ids, attrs=attrs)

    def update(self, attrs):
        """Update Site in Nautobot from Building object."""
        if not settings.PLUGINS_CONFIG["nautobot_ssot"].get("dna_center_update_locations"):
            self.adapter.job.logger.warning(
                f"`dna_center_update_locations` setting is disabled so will skip updating {self.name}."
            )
            return super().update(attrs)
        site = Location.objects.get(id=self.uuid)
        if self.adapter.job.debug:
            self.adapter.job.logger.info(f"Updating Site {site.name}.")
        if "address" in attrs:
            site.physical_address = attrs["address"]
        if "area" in attrs:
            site.parent_id = self.adapter.region_map[attrs["area_parent"]][attrs["area"]]
        if "latitude" in attrs:
            site.latitude = attrs["latitude"]
        if "longitude" in attrs:
            site.longitude = attrs["longitude"]
        if "tenant" in attrs:
            if attrs.get("tenant"):
                site.tenant_id = self.adapter.tenant_map[attrs["tenant"]]
            else:
                site.tenant = None
        site.validated_save()
        metadata = add_or_update_metadata_on_object(
            adapter=self.adapter, obj=site, scoped_fields=SCOPED_FIELDS_MAPPING["building"]
        )
        metadata.validated_save()
        return super().update(attrs)

    def delete(self):
        """Delete Site in Nautobot from Building object."""
        if not settings.PLUGINS_CONFIG["nautobot_ssot"].get("dna_center_delete_locations"):
            self.adapter.job.logger.warning(
                f"`dna_center_delete_locations` setting is disabled so will skip deleting {self.name}."
            )
            return None
        site = Location.objects.get(id=self.uuid)
        if self.adapter.job.debug:
            self.adapter.job.logger.info(f"Deleting {self.adapter.job.building_loctype.name} {site.name}.")
        self.adapter.objects_to_delete["sites"].append(site)
        return self


class NautobotFloor(base.Floor):
    """Nautobot implementation of Floor DiffSync model."""

    @classmethod
    def create(cls, adapter, ids, attrs):
        """Create LocationType: Floor in Nautobot from Floor object."""
        if adapter.job.debug:
            adapter.job.logger.info(f"Creating {adapter.job.floor_loctype.name} {ids['name']}.")
        new_floor = Location(
            name=ids["name"],
            status_id=adapter.status_map["Active"],
            parent_id=adapter.site_map[ids["area"]][ids["building"]],
            location_type=adapter.job.floor_loctype,
        )
        if attrs.get("tenant"):
            new_floor.tenant_id = adapter.tenant_map[attrs["tenant"]]
        new_floor.validated_save()
        metadata = add_or_update_metadata_on_object(
            adapter=adapter, obj=new_floor, scoped_fields=SCOPED_FIELDS_MAPPING["floor"]
        )
        metadata.validated_save()
        if ids["area"] not in adapter.floor_map:
            adapter.floor_map[ids["area"]] = {}
        if ids["building"] not in adapter.floor_map[ids["area"]]:
            adapter.floor_map[ids["area"]][ids["building"]] = {}
        adapter.floor_map[ids["area"]][ids["building"]][ids["name"]] = new_floor.id
        return super().create(adapter=adapter, ids=ids, attrs=attrs)

    def update(self, attrs):
        """Update LocationType: Floor in Nautobot from Floor object."""
        floor = Location.objects.get(name=self.name, location_type=self.adapter.job.floor_loctype)
        if self.adapter.job.debug:
            self.adapter.job.logger.info(f"Updating {self.adapter.job.floor_loctype.name} {floor.name} with {attrs}")
        if "tenant" in attrs:
            if attrs.get("tenant"):
                floor.tenant_id = self.adapter.tenant_map[attrs["tenant"]]
            else:
                floor.tenant = None
        floor.validated_save()
        metadata = add_or_update_metadata_on_object(
            adapter=self.adapter, obj=floor, scoped_fields=SCOPED_FIELDS_MAPPING["floor"]
        )
        metadata.validated_save()
        return super().update(attrs)

    def delete(self):
        """Delete LocationType: Floor in Nautobot from Floor object."""
        if not settings.PLUGINS_CONFIG["nautobot_ssot"].get("dna_center_delete_locations"):
            self.adapter.job.logger.warning(
                f"`dna_center_delete_locations` setting is disabled so will skip deleting {self.name}."
            )
            return None
        floor = Location.objects.get(id=self.uuid)
        if self.adapter.job.debug:
            self.adapter.job.logger.info(
                f"Deleting {self.adapter.job.floor_loctype.name} {floor.name} in {floor.parent.name}."
            )
        self.adapter.objects_to_delete["floors"].append(floor)
        return self


class NautobotDevice(base.Device):
    """Nautobot implementation of DNA Center Device model."""

    @classmethod
    def create(cls, adapter, ids, attrs):
        """Create Device in Nautobot from NautobotDevice object."""
        if adapter.job.debug:
            adapter.job.logger.info(f"Creating Device {ids['name']}.")
        manufacturer, _ = Manufacturer.objects.get_or_create(name=attrs["vendor"])
        device_role, created = Role.objects.get_or_create(name=attrs["role"])
        if created:
            device_role.content_types.add(ContentType.objects.get_for_model(Device))
            device_role.validated_save()
        device_type, _ = DeviceType.objects.get_or_create(model=attrs["model"], manufacturer=manufacturer)
        platform = verify_platform(platform_name=attrs["platform"], manu=manufacturer.id)
        adapter.platform_map[attrs["platform"]] = platform.id
        new_device = Device(
            name=ids["name"],
            status_id=adapter.status_map[attrs["status"]],
            role=device_role,
            location_id=adapter.site_map[attrs["area"]][attrs["site"]],
            device_type=device_type,
            serial=attrs["serial"],
            platform_id=platform.id,
            controller_managed_device_group=adapter.job.controller_group,
        )
        if attrs.get("floor"):
            new_device.location_id = adapter.floor_map[attrs["area"]][attrs["site"]][attrs["floor"]]
        if attrs.get("tenant"):
            new_device.tenant_id = adapter.tenant_map[attrs["tenant"]]
        if attrs.get("version"):
            soft_version = SoftwareVersion.objects.get_or_create(
                version=attrs["version"], platform=platform, defaults={"status_id": adapter.status_map["Active"]}
            )[0]
            image, _ = SoftwareImageFile.objects.get_or_create(
                image_file_name=f"{platform.name}-{attrs['version']}-dnac-ssot-placeholder",
                software_version=soft_version,
                status_id=adapter.status_map["Active"],
            )
            image.device_types.add(device_type)
            new_device.software_version = soft_version
        metadata = add_or_update_metadata_on_object(
<<<<<<< HEAD
            adapter=adapter, obj=new_device, scoped_fields=SCOPED_FIELDS_MAPPING
=======
            adapter=adapter,
            obj=new_device,
            scoped_fields=SCOPED_FIELDS_MAPPING,
>>>>>>> ee647803
        )
        adapter.objects_to_create["metadata"].append(metadata)
        new_device.cf["system_of_record"] = "DNA Center"
        new_device.cf["last_synced_from_sor"] = datetime.today().date().isoformat()
        adapter.objects_to_create["devices"].append(new_device)
        adapter.device_map[ids["name"]] = new_device.id
        return super().create(adapter=adapter, ids=ids, attrs=attrs)

    def update(self, attrs):
        """Update Device in Nautobot from NautobotDevice object."""
        device = Device.objects.get(id=self.uuid)
        if self.adapter.job.debug:
            self.adapter.job.logger.info(f"Updating Device {device.name} with {attrs}")
        if "status" in attrs:
            device.status_id = self.adapter.status_map[attrs["status"]]
        if "role" in attrs:
            dev_role, created = Role.objects.get_or_create(name=attrs["role"])
            device.role = dev_role
            if created:
                dev_role.content_types.add(ContentType.objects.get_for_model(Device))
        if attrs.get("site") or attrs.get("area") or attrs.get("floor"):
            if attrs.get("site"):
                site_name = attrs["site"]
            else:
                site_name = self.site
            if attrs.get("area"):
                area_name = attrs["area"]
            else:
                area_name = self.area
            device.location_id = self.adapter.site_map[area_name][site_name]
            if attrs["floor"]:
                device.location_id = self.adapter.floor_map[area_name][site_name][attrs["floor"]]
        if "model" in attrs:
            if attrs.get("vendor"):
                vendor = Manufacturer.objects.get_or_create(name=attrs["vendor"])[0]
            else:
                vendor = Manufacturer.objects.get_or_create(name=self.vendor)[0]
            device.device_type = DeviceType.objects.get_or_create(model=attrs["model"], manufacturer=vendor)[0]
        if "serial" in attrs:
            device.serial = attrs["serial"]
        if "platform" in attrs:
            vendor = attrs["vendor"] if attrs.get("vendor") else self.vendor
            manufacturer = Manufacturer.objects.get(name=vendor)
            platform = verify_platform(platform_name=attrs["platform"], manu=manufacturer.id)
            device.platform = platform
            self.adapter.platform_map[attrs["platform"]] = platform.id
        if "tenant" in attrs:
            if attrs.get("tenant"):
                device.tenant_id = self.adapter.tenant_map[attrs["tenant"]]
            else:
                device.tenant = None
        if "controller_group" in attrs:
            device.controller_managed_device_group = self.adapter.job.controller_group
        if "version" in attrs:
            if attrs.get("platform"):
                platform = attrs["platform"]
            else:
                platform = self.platform
            device.software_version = SoftwareVersion.objects.get_or_create(
                version=attrs["version"],
                platform_id=self.adapter.platform_map[platform],
                defaults={"status_id": self.adapter.status_map["Active"]},
            )[0]
        device.cf["system_of_record"] = "DNA Center"
        device.cf["last_synced_from_sor"] = datetime.today().date().isoformat()
        metadata = add_or_update_metadata_on_object(
<<<<<<< HEAD
            adapter=self.adapter, obj=device, scoped_fields=SCOPED_FIELDS_MAPPING
=======
            adapter=self.adapter,
            obj=device,
            scoped_fields=SCOPED_FIELDS_MAPPING,
>>>>>>> ee647803
        )
        metadata.validated_save()
        return super().update(attrs)

    def delete(self):
        """Delete Device in Nautobot from NautobotDevice object."""
        dev = Device.objects.get(id=self.uuid)
        if self.adapter.job.debug:
            self.adapter.job.logger.info(f"Deleting Device: {dev.name}.")
        super().delete()
        self.adapter.objects_to_delete["devices"].append(dev)
        return self


class NautobotPort(base.Port):
    """Nautobot implementation of Port DiffSync model."""

    @classmethod
    def create(cls, adapter, ids, attrs):
        """Create Interface in Nautobot from Port object."""
        if adapter.job.debug:
            adapter.job.logger.info(f"Creating Port {ids['name']} for Device {ids['device']}.")
        new_port = Interface(
            name=ids["name"],
            device_id=adapter.device_map[ids["device"]],
            description=attrs["description"],
            enabled=attrs["enabled"],
            type=attrs["port_type"],
            mode=attrs["port_mode"],
            mac_address=attrs["mac_addr"],
            mtu=attrs["mtu"],
            status_id=adapter.status_map[attrs["status"]],
            mgmt_only=True if "Management" in ids["name"] else False,
        )
<<<<<<< HEAD
        metadata = add_or_update_metadata_on_object(adapter=adapter, obj=new_port, scoped_fields=SCOPED_FIELDS_MAPPING)
=======
        metadata = add_or_update_metadata_on_object(
            adapter=adapter,
            obj=new_port,
            scoped_fields=SCOPED_FIELDS_MAPPING,
        )
>>>>>>> ee647803
        adapter.objects_to_create["metadata"].append(metadata)
        new_port.cf["system_of_record"] = "DNA Center"
        new_port.cf["last_synced_from_sor"] = datetime.today().date().isoformat()
        adapter.objects_to_create["interfaces"].append(new_port)
        if ids["device"] not in adapter.port_map:
            adapter.port_map[ids["device"]] = {}
        adapter.port_map[ids["device"]][ids["name"]] = new_port.id
        return super().create(adapter=adapter, ids=ids, attrs=attrs)

    def update(self, attrs):
        """Update Interface in Nautobot from Port object."""
        port = Interface.objects.get(id=self.uuid)
        if self.adapter.job.debug:
            self.adapter.job.logger.info(f"Updating Port {port.name} for Device {port.device.name}.")
        if "description" in attrs:
            port.description = attrs["description"]
        if "mac_addr" in attrs:
            port.mac_address = attrs["mac_addr"]
        if "port_type" in attrs:
            port.type = attrs["port_type"]
        if "port_mode" in attrs:
            port.mode = attrs["port_mode"]
        if "mtu" in attrs:
            port.mtu = attrs["mtu"]
        if "status" in attrs:
            port.status_id = self.adapter.status_map[attrs["status"]]
        if "enabled" in attrs:
            port.enabled = attrs["enabled"]
        port.cf["system_of_record"] = "DNA Center"
        port.cf["last_synced_from_sor"] = datetime.today().date().isoformat()
        port.validated_save()
<<<<<<< HEAD
        metadata = add_or_update_metadata_on_object(adapter=self.adapter, obj=port, scoped_fields=SCOPED_FIELDS_MAPPING)
=======
        metadata = add_or_update_metadata_on_object(
            adapter=self.adapter,
            obj=port,
            scoped_fields=SCOPED_FIELDS_MAPPING,
        )
>>>>>>> ee647803
        metadata.validated_save()
        return super().update(attrs)

    def delete(self):
        """Delete Interface in Nautobot from Port object."""
        if self.adapter.job.debug:
            self.adapter.job.logger.info(f"Deleting Interface {self.name} for {self.device}.")
        port = Interface.objects.get(id=self.uuid)
        super().delete()
        self.adapter.objects_to_delete["ports"].append(port)
        return self


class NautobotPrefix(base.Prefix):
    """Nautobot implemention of Prefix DiffSync model."""

    @classmethod
    def create(cls, adapter, ids, attrs):
        """Create Prefix in Nautobot from NautobotManagementPrefix objects."""
        if ids["namespace"] in adapter.namespace_map:
            namespace = adapter.namespace_map[ids["namespace"]]
        else:
            namespace = Namespace.objects.get_or_create(name=ids["namespace"])[0].id
        if adapter.job.debug:
            adapter.job.logger.info(f"Creating Prefix {ids['prefix']}.")
        new_prefix = Prefix(
            prefix=ids["prefix"],
            namespace_id=namespace,
            status_id=adapter.status_map["Active"],
        )
        if ids["prefix"] == "0.0.0.0/0":
            new_prefix.type = "container"
            new_prefix.description = "Catch-all Prefix from DNA Center SSoT."
        if attrs.get("tenant"):
            new_prefix.tenant_id = adapter.tenant_map[attrs["tenant"]]
        metadata = add_or_update_metadata_on_object(
<<<<<<< HEAD
            adapter=adapter, obj=new_prefix, scoped_fields=SCOPED_FIELDS_MAPPING
=======
            adapter=adapter,
            obj=new_prefix,
            scoped_fields=SCOPED_FIELDS_MAPPING,
>>>>>>> ee647803
        )
        adapter.objects_to_create["metadata"].append(metadata)
        new_prefix.cf["system_of_record"] = "DNA Center"
        new_prefix.cf["last_synced_from_sor"] = datetime.today().date().isoformat()
        new_prefix.validated_save()
        adapter.prefix_map[ids["prefix"]] = new_prefix.id
        return super().create(adapter=adapter, ids=ids, attrs=attrs)

    def update(self, attrs):
        """Update Prefix in Nautobot from Prefix object."""
        prefix = Prefix.objects.get(id=self.uuid)
        if "tenant" in attrs:
            if attrs.get("tenant"):
                prefix.tenant_id = self.adapter.tenant_map[attrs["tenant"]]
            else:
                prefix.tenant = None
        prefix.validated_save()
        metadata = add_or_update_metadata_on_object(
<<<<<<< HEAD
            adapter=self.adapter, obj=prefix, scoped_fields=SCOPED_FIELDS_MAPPING
=======
            adapter=self.adapter,
            obj=prefix,
            scoped_fields=SCOPED_FIELDS_MAPPING,
>>>>>>> ee647803
        )
        metadata.validated_save()
        prefix.cf["system_of_record"] = "DNA Center"
        prefix.cf["last_synced_from_sor"] = datetime.today().date().isoformat()
        return super().update(attrs)

    def delete(self):
        """Delete Prefix in Nautobot from Prefix object."""
        try:
            prefix = Prefix.objects.get(id=self.uuid)
            self.adapter.objects_to_delete["prefixes"].append(prefix)
            super().delete()
            return self
        except Prefix.DoesNotExist as err:
            self.adapter.job.logger.warning(f"Unable to find Prefix {self.prefix} {self.uuid} for deletion. {err}")


class NautobotIPAddress(base.IPAddress):
    """Nautobot implementation of the IPAddress DiffSync model."""

    @classmethod
    def create(cls, adapter, ids, attrs):
        """Create IPAddress in Nautobot from IPAddress object."""
        new_ip = IPAddress(
            address=f"{ids['host']}/{attrs['mask_length']}",
            namespace=adapter.namespace_map[ids["namespace"]],
            status_id=adapter.status_map["Active"],
        )
        if attrs.get("tenant"):
            new_ip.tenant_id = adapter.tenant_map[attrs["tenant"]]
        new_ip.cf["system_of_record"] = "DNA Center"
        new_ip.cf["last_synced_from_sor"] = datetime.today().date().isoformat()
        new_ip.validated_save()
<<<<<<< HEAD
        metadata = add_or_update_metadata_on_object(adapter=adapter, obj=new_ip, scoped_fields=SCOPED_FIELDS_MAPPING)
=======
        metadata = add_or_update_metadata_on_object(
            adapter=adapter,
            obj=new_ip,
            scoped_fields=SCOPED_FIELDS_MAPPING,
        )
>>>>>>> ee647803
        adapter.objects_to_create["metadata"].append(metadata)
        adapter.ipaddr_map[ids["host"]] = new_ip.id
        return super().create(adapter=adapter, ids=ids, attrs=attrs)

    def update(self, attrs):
        """Update IPAddress in Nautobot from IPAddress object."""
        ipaddr = IPAddress.objects.get(id=self.uuid)
        if "tenant" in attrs:
            if attrs.get("tenant"):
                ipaddr.tenant_id = self.adapter.tenant_map[attrs["tenant"]]
            else:
                ipaddr.tenant = None
        ipaddr.cf["system_of_record"] = "DNA Center"
        ipaddr.cf["last_synced_from_sor"] = datetime.today().date().isoformat()
        try:
            ipaddr.validated_save()
            metadata = add_or_update_metadata_on_object(
<<<<<<< HEAD
                adapter=self.adapter, obj=ipaddr, scoped_fields=SCOPED_FIELDS_MAPPING
=======
                adapter=self.adapter,
                obj=ipaddr,
                scoped_fields=SCOPED_FIELDS_MAPPING,
>>>>>>> ee647803
            )
            metadata.validated_save()
        except ValidationError as err:
            self.adapter.job.logger.warning(f"Unable to update {ipaddr}: {err}")
        return super().update(attrs)

    def delete(self):
        """Delete IPAddress in Nautobot from IPAddress object."""
        ipaddr = IPAddress.objects.get(id=self.uuid)
        super().delete()
        self.adapter.objects_to_delete["ipaddresses"].append(ipaddr)
        return self


class NautobotIPAddressOnInterface(base.IPAddressOnInterface):
    """Nautobot implementation of DNA Center IPAddressOnInterface model."""

    @classmethod
    def create(cls, adapter, ids, attrs):
        """Create IPAddressToInterface in Nautobot from IPAddressOnInterface object."""
        new_map = IPAddressToInterface(
            ip_address_id=adapter.ipaddr_map[ids["host"]],
            interface_id=adapter.port_map[ids["device"]][ids["port"]],
        )
        adapter.objects_to_create["mappings"].append(new_map)
        if attrs.get("primary"):
            if ":" in ids["host"]:
                adapter.objects_to_create["primary_ip6"].append(
                    (adapter.device_map[ids["device"]], adapter.ipaddr_map[ids["host"]])
                )
            else:
                adapter.objects_to_create["primary_ip4"].append(
                    (adapter.device_map[ids["device"]], adapter.ipaddr_map[ids["host"]])
                )
        return super().create(adapter=adapter, ids=ids, attrs=attrs)

    def update(self, attrs):
        """Update IP Address in Nautobot from IPAddressOnInterface object."""
        mapping = IPAddressToInterface.objects.get(id=self.uuid)
        if attrs.get("primary"):
            if mapping.ip_address.ip_version == 4:
                mapping.interface.device.primary_ip4 = mapping.ip_address
            else:
                mapping.interface.device.primary_ip6 = mapping.ip_address
            mapping.interface.device.validated_save()
        mapping.validated_save()
        return super().update(attrs)

    def delete(self):
        """Delete IPAddressToInterface in Nautobot from NautobotIPAddressOnInterface object."""
        mapping = IPAddressToInterface.objects.get(id=self.uuid)
        super().delete()
        self.adapter.job.logger.info(
            f"Deleting IPAddress to Interface mapping between {self.host} and {self.device}'s {self.port} port."
        )
        mapping.delete()
        return self<|MERGE_RESOLUTION|>--- conflicted
+++ resolved
@@ -13,16 +13,21 @@
     Manufacturer,
     SoftwareImageFile,
     SoftwareVersion,
+    SoftwareImageFile,
+    SoftwareVersion,
 )
 from nautobot.extras.models import Role
 from nautobot.extras.models.metadata import ObjectMetadata  # noqa: F401
+from nautobot.extras.models.metadata import ObjectMetadata  # noqa: F401
 from nautobot.ipam.models import IPAddress, IPAddressToInterface, Namespace, Prefix
 
+from nautobot_ssot.integrations.dna_center.constants import SCOPED_FIELDS_MAPPING
 from nautobot_ssot.integrations.dna_center.constants import SCOPED_FIELDS_MAPPING
 from nautobot_ssot.integrations.dna_center.diffsync.models import base
 from nautobot_ssot.integrations.dna_center.utils.nautobot import (
     verify_platform,
 )
+from nautobot_ssot.integrations.metadata_utils import add_or_update_metadata_on_object
 from nautobot_ssot.integrations.metadata_utils import add_or_update_metadata_on_object
 
 
@@ -55,6 +60,10 @@
             adapter=adapter, obj=new_area, scoped_fields=SCOPED_FIELDS_MAPPING["area"]
         )
         metadata.validated_save()
+        metadata = add_or_update_metadata_on_object(
+            adapter=adapter, obj=new_area, scoped_fields=SCOPED_FIELDS_MAPPING["area"]
+        )
+        metadata.validated_save()
         if ids["parent"] not in adapter.region_map:
             adapter.region_map[ids["parent"]] = {}
         adapter.region_map[ids["parent"]][ids["name"]] = new_area.id
@@ -64,13 +73,7 @@
         """Update Region in Nautobot from Area object."""
         region = Location.objects.get(id=self.uuid)
         metadata = add_or_update_metadata_on_object(
-<<<<<<< HEAD
             adapter=self.adapter, obj=region, scoped_fields=SCOPED_FIELDS_MAPPING["area"]
-=======
-            adapter=self.adapter,
-            obj=region,
-            scoped_fields=SCOPED_FIELDS_MAPPING["area"],
->>>>>>> ee647803
         )
         metadata.validated_save()
         return super().update(attrs)
@@ -114,13 +117,7 @@
             adapter.job.logger.error(f"Unable to create {adapter.job.building_loctype.name} {ids['name']}. {err}")
             return None
         metadata = add_or_update_metadata_on_object(
-<<<<<<< HEAD
             adapter=adapter, obj=new_building, scoped_fields=SCOPED_FIELDS_MAPPING["building"]
-=======
-            adapter=adapter,
-            obj=new_building,
-            scoped_fields=SCOPED_FIELDS_MAPPING["building"],
->>>>>>> ee647803
         )
         metadata.validated_save()
         if ids["area"] not in adapter.site_map:
@@ -156,6 +153,10 @@
             adapter=self.adapter, obj=site, scoped_fields=SCOPED_FIELDS_MAPPING["building"]
         )
         metadata.validated_save()
+        metadata = add_or_update_metadata_on_object(
+            adapter=self.adapter, obj=site, scoped_fields=SCOPED_FIELDS_MAPPING["building"]
+        )
+        metadata.validated_save()
         return super().update(attrs)
 
     def delete(self):
@@ -193,6 +194,10 @@
             adapter=adapter, obj=new_floor, scoped_fields=SCOPED_FIELDS_MAPPING["floor"]
         )
         metadata.validated_save()
+        metadata = add_or_update_metadata_on_object(
+            adapter=adapter, obj=new_floor, scoped_fields=SCOPED_FIELDS_MAPPING["floor"]
+        )
+        metadata.validated_save()
         if ids["area"] not in adapter.floor_map:
             adapter.floor_map[ids["area"]] = {}
         if ids["building"] not in adapter.floor_map[ids["area"]]:
@@ -211,6 +216,10 @@
             else:
                 floor.tenant = None
         floor.validated_save()
+        metadata = add_or_update_metadata_on_object(
+            adapter=self.adapter, obj=floor, scoped_fields=SCOPED_FIELDS_MAPPING["floor"]
+        )
+        metadata.validated_save()
         metadata = add_or_update_metadata_on_object(
             adapter=self.adapter, obj=floor, scoped_fields=SCOPED_FIELDS_MAPPING["floor"]
         )
@@ -275,13 +284,7 @@
             image.device_types.add(device_type)
             new_device.software_version = soft_version
         metadata = add_or_update_metadata_on_object(
-<<<<<<< HEAD
             adapter=adapter, obj=new_device, scoped_fields=SCOPED_FIELDS_MAPPING
-=======
-            adapter=adapter,
-            obj=new_device,
-            scoped_fields=SCOPED_FIELDS_MAPPING,
->>>>>>> ee647803
         )
         adapter.objects_to_create["metadata"].append(metadata)
         new_device.cf["system_of_record"] = "DNA Center"
@@ -345,16 +348,19 @@
                 platform_id=self.adapter.platform_map[platform],
                 defaults={"status_id": self.adapter.status_map["Active"]},
             )[0]
+            if attrs.get("platform"):
+                platform = attrs["platform"]
+            else:
+                platform = self.platform
+            device.software_version = SoftwareVersion.objects.get_or_create(
+                version=attrs["version"],
+                platform_id=self.adapter.platform_map[platform],
+                defaults={"status_id": self.adapter.status_map["Active"]},
+            )[0]
         device.cf["system_of_record"] = "DNA Center"
         device.cf["last_synced_from_sor"] = datetime.today().date().isoformat()
         metadata = add_or_update_metadata_on_object(
-<<<<<<< HEAD
             adapter=self.adapter, obj=device, scoped_fields=SCOPED_FIELDS_MAPPING
-=======
-            adapter=self.adapter,
-            obj=device,
-            scoped_fields=SCOPED_FIELDS_MAPPING,
->>>>>>> ee647803
         )
         metadata.validated_save()
         return super().update(attrs)
@@ -389,15 +395,7 @@
             status_id=adapter.status_map[attrs["status"]],
             mgmt_only=True if "Management" in ids["name"] else False,
         )
-<<<<<<< HEAD
         metadata = add_or_update_metadata_on_object(adapter=adapter, obj=new_port, scoped_fields=SCOPED_FIELDS_MAPPING)
-=======
-        metadata = add_or_update_metadata_on_object(
-            adapter=adapter,
-            obj=new_port,
-            scoped_fields=SCOPED_FIELDS_MAPPING,
-        )
->>>>>>> ee647803
         adapter.objects_to_create["metadata"].append(metadata)
         new_port.cf["system_of_record"] = "DNA Center"
         new_port.cf["last_synced_from_sor"] = datetime.today().date().isoformat()
@@ -429,15 +427,7 @@
         port.cf["system_of_record"] = "DNA Center"
         port.cf["last_synced_from_sor"] = datetime.today().date().isoformat()
         port.validated_save()
-<<<<<<< HEAD
         metadata = add_or_update_metadata_on_object(adapter=self.adapter, obj=port, scoped_fields=SCOPED_FIELDS_MAPPING)
-=======
-        metadata = add_or_update_metadata_on_object(
-            adapter=self.adapter,
-            obj=port,
-            scoped_fields=SCOPED_FIELDS_MAPPING,
-        )
->>>>>>> ee647803
         metadata.validated_save()
         return super().update(attrs)
 
@@ -474,13 +464,7 @@
         if attrs.get("tenant"):
             new_prefix.tenant_id = adapter.tenant_map[attrs["tenant"]]
         metadata = add_or_update_metadata_on_object(
-<<<<<<< HEAD
             adapter=adapter, obj=new_prefix, scoped_fields=SCOPED_FIELDS_MAPPING
-=======
-            adapter=adapter,
-            obj=new_prefix,
-            scoped_fields=SCOPED_FIELDS_MAPPING,
->>>>>>> ee647803
         )
         adapter.objects_to_create["metadata"].append(metadata)
         new_prefix.cf["system_of_record"] = "DNA Center"
@@ -499,13 +483,7 @@
                 prefix.tenant = None
         prefix.validated_save()
         metadata = add_or_update_metadata_on_object(
-<<<<<<< HEAD
             adapter=self.adapter, obj=prefix, scoped_fields=SCOPED_FIELDS_MAPPING
-=======
-            adapter=self.adapter,
-            obj=prefix,
-            scoped_fields=SCOPED_FIELDS_MAPPING,
->>>>>>> ee647803
         )
         metadata.validated_save()
         prefix.cf["system_of_record"] = "DNA Center"
@@ -539,15 +517,7 @@
         new_ip.cf["system_of_record"] = "DNA Center"
         new_ip.cf["last_synced_from_sor"] = datetime.today().date().isoformat()
         new_ip.validated_save()
-<<<<<<< HEAD
         metadata = add_or_update_metadata_on_object(adapter=adapter, obj=new_ip, scoped_fields=SCOPED_FIELDS_MAPPING)
-=======
-        metadata = add_or_update_metadata_on_object(
-            adapter=adapter,
-            obj=new_ip,
-            scoped_fields=SCOPED_FIELDS_MAPPING,
-        )
->>>>>>> ee647803
         adapter.objects_to_create["metadata"].append(metadata)
         adapter.ipaddr_map[ids["host"]] = new_ip.id
         return super().create(adapter=adapter, ids=ids, attrs=attrs)
@@ -565,13 +535,7 @@
         try:
             ipaddr.validated_save()
             metadata = add_or_update_metadata_on_object(
-<<<<<<< HEAD
                 adapter=self.adapter, obj=ipaddr, scoped_fields=SCOPED_FIELDS_MAPPING
-=======
-                adapter=self.adapter,
-                obj=ipaddr,
-                scoped_fields=SCOPED_FIELDS_MAPPING,
->>>>>>> ee647803
             )
             metadata.validated_save()
         except ValidationError as err:
