"""Collection of utility functions for interacting with Django ORM."""

from uuid import UUID

from django.contrib.contenttypes.models import ContentType
<<<<<<< HEAD
from django.db.models import Model
from nautobot.core.models import BaseModel
from nautobot.extras.models import Relationship, RelationshipAssociation
from typing_extensions import Any, Type, get_type_hints, is_typeddict
=======
from django.db.models import Model, QuerySet
from nautobot.core.models import BaseModel
from nautobot.extras.models import Relationship, RelationshipAssociation
from typing_extensions import Any, Dict, Tuple, Type, get_type_hints, is_typeddict

from nautobot_ssot.contrib.types import RelationshipSideEnum
from nautobot_ssot.utils.types import RelationshipAssociationParameters
>>>>>>> d6dd3f76

from nautobot_ssot.contrib.types import RelationshipSideEnum


def get_orm_attribute(db_obj: Model, attr_name: str) -> Any:
    """Lookup the value of a single ORM attribute.

    NOTE: Not compatible with foreign key lookups, use `orm_attribute_lookup` instead.
    """
    try:
        return getattr(db_obj, attr_name)
    except AttributeError as err:
        # If the lookup doesn't point anywhere, check whether it is using the convention for generic foreign keys.
        if attr_name in ["app_label", "model"]:
            return getattr(ContentType.objects.get_for_model(db_obj), attr_name)
        raise AttributeError(err)  # pylint: disable=raise-missing-from


def orm_attribute_lookup(db_obj: Model, attr_name: str) -> Any:
    """Get the value of a Django ORM attribute, including foreign key lookups if applicable.

    NOTE: Not compatible with custom relationships or attributes.

    Args:
        attr_name (str): Name of the foreign key attribute to retrieve using Django queryset format
          for foreign keys (`__`).
        db_obj (Model): An instance of a Django ORM model.

    Returns:
        Any: `Any` object with the value of the specified foreign key attribute. This can include,
          but not limited to, ORM model objects, str, int, bool, float, etc.

    Raises:
        TypeError: When the `db_obj` is not a child instance of the Django ORM.
    """
    if not isinstance(db_obj, Model):
        raise TypeError(f"{db_obj} is not an instance of `django.db.models.Model`.")

    if "__" not in attr_name:
        return get_orm_attribute(db_obj, attr_name)
    lookups = attr_name.split("__")
    if related_object := getattr(db_obj, lookups.pop(0)):
        for lookup in lookups:
            related_object = get_orm_attribute(related_object, lookup)
            if not related_object:
                break
    return related_object


def load_typed_dict(typed_dict_class: Type, db_obj: Model) -> dict:
    """Convert a Django ORM object into an associated TypedDict instance.

    Args:
        typed_dict_class (Type): A class type inheriting from TypedDict.
        db_obj (Model): An instance of a Django ORM model.

    Returns:
        dict: An instance of a TypedDict class with keys and values matching the type
          hints specified in the TypedDict.

    Raises:
        TypeError: Raised if the `typed_dict_class` is not a child class of TypedDict.
    """
    if not is_typeddict(typed_dict_class):
        raise TypeError("`typed_dict_class` must be a subclass of `TypedDict`.")
    if not isinstance(db_obj, Model):
        raise TypeError(f"{db_obj} is not an instance of `django.db.models.Model`.")

    typed_dict = {}
    for field_name in get_type_hints(typed_dict_class):
        typed_dict[field_name] = orm_attribute_lookup(db_obj, field_name)
    return typed_dict


<<<<<<< HEAD
def set_custom_relationship_association(
    relationship: Relationship,
    relationship_side: RelationshipSideEnum,
    source_object: BaseModel,
    destination_object: BaseModel,
):
    """Create or update a custom relationship association between two Nautobot objects."""
    parameters = {
        "relationship": relationship,
        "source_type": relationship.source_type,
        "destination_type": relationship.destination_type,
    }
    if relationship_side == RelationshipSideEnum.SOURCE:
        parameters["source_id"] = source_object.id
        defaults = {"destination_id": destination_object.id}
    else:
        parameters["destination_id"] = destination_object.id
        defaults = {"source_id": source_object.id}

    obj, _ = RelationshipAssociation.objects.update_or_create(
        **parameters,
        defaults=defaults,
    )
    return obj
=======
def get_custom_relationship_association_parameters(
    relationship: Relationship,
    db_obj_id: UUID,
    relationship_side: RelationshipSideEnum,
) -> Dict[str, Any]:
    """Build relationship parameters for retreiving associations of a specified database object.

    Relationship parameters are the fields required to connect one relationship association(s) for a single Nautobot
    object with a custom relationship defined within Nautobot.

    Args:
        relationship (Relationship): Relationship instance from the ORM defining the relationships betweeen two objects.
        db_obj_id (UUID): UUID of database object to build relationship parameters in context to.
        relationship_side (RelationshipSideEnum): Instance of enum defining which side of relationship `db_obj_id` is on.

    Returns:
        Dict[str, Any]: Dictionary of values representing ORM parameters to filter by.

    Raises:
        TypeError: When parameters passed to the function are not of the corret/specified type.

    Returns:
        dict: Dictionary of parameters relative to Nautobot object.
    """
    # Base Parameters, required for all instances
    parameters = RelationshipAssociationParameters(
        relationship=relationship,
        source_type=relationship.source_type,
        destination_type=relationship.destination_type,
    )

    # Add `source_id` or `destintaion_id` based on identified relationship side.
    # Only the id of the labeled side should be included to get associations for that DB object.
    if relationship_side == RelationshipSideEnum.SOURCE:
        parameters["source_id"] = db_obj_id
    elif relationship_side == RelationshipSideEnum.DESTINATION:
        parameters["destination_id"] = db_obj_id
    else:
        raise ValueError(f"Invalid value for `CustomRelationshipAnnotation.side`: {relationship_side}")
    return parameters


def get_custom_relationship_associations(
    relationship: Relationship,
    db_obj: BaseModel,
    relationship_side: RelationshipSideEnum,
) -> Tuple[QuerySet, int]:
    """Get custom relationship associations from database and their count.

    Args:
        relationship (Relationship): Instance of Nautobot `Relationship` object.
        db_obj (BaseModel): Instance of Nautobot `BaseModel`.
            NOTE: Nautobot's `BaseModel` is required vs Django's `BaseModel` because relationship associations
                are linked to an object the the UUID, which is not a default field in Django's `BaseModel` object.
        relationship_side (RelationshipSideEnum): Enum defining which side of the relationship `db_obj` is on.

    Returns:
        Tuple[QuerySet, int]:
            Tuple containing the ORM query set of RelationshipAssociations and integer count of total items.

    Raises:
        TypeError: Raised when inputs don't match specified types.
    """
    if not isinstance(relationship, Relationship):
        raise TypeError("`relationship` parameter must be an instance of `nautobot.extras.models.Relationship`")
    if not isinstance(db_obj, BaseModel):
        raise TypeError("`db_obj` parameter must be a child of `nautobot.core.models.BaseModel`")
    if not isinstance(relationship_side, RelationshipSideEnum):
        raise TypeError(
            "`relationship_side` parameter must be instance of `nautobot_ssot.contrib.types.RelationshipSideEnum"
        )

    relationship_associations = RelationshipAssociation.objects.filter(
        **get_custom_relationship_association_parameters(
            relationship=relationship,
            db_obj_id=db_obj.id,
            relationship_side=relationship_side,
        )
    )
    return relationship_associations, relationship_associations.count()
>>>>>>> d6dd3f76
<|MERGE_RESOLUTION|>--- conflicted
+++ resolved
@@ -3,12 +3,10 @@
 from uuid import UUID
 
 from django.contrib.contenttypes.models import ContentType
-<<<<<<< HEAD
 from django.db.models import Model
 from nautobot.core.models import BaseModel
 from nautobot.extras.models import Relationship, RelationshipAssociation
 from typing_extensions import Any, Type, get_type_hints, is_typeddict
-=======
 from django.db.models import Model, QuerySet
 from nautobot.core.models import BaseModel
 from nautobot.extras.models import Relationship, RelationshipAssociation
@@ -16,7 +14,6 @@
 
 from nautobot_ssot.contrib.types import RelationshipSideEnum
 from nautobot_ssot.utils.types import RelationshipAssociationParameters
->>>>>>> d6dd3f76
 
 from nautobot_ssot.contrib.types import RelationshipSideEnum
 
@@ -91,7 +88,6 @@
     return typed_dict
 
 
-<<<<<<< HEAD
 def set_custom_relationship_association(
     relationship: Relationship,
     relationship_side: RelationshipSideEnum,
@@ -116,7 +112,8 @@
         defaults=defaults,
     )
     return obj
-=======
+
+
 def get_custom_relationship_association_parameters(
     relationship: Relationship,
     db_obj_id: UUID,
@@ -196,5 +193,4 @@
             relationship_side=relationship_side,
         )
     )
-    return relationship_associations, relationship_associations.count()
->>>>>>> d6dd3f76
+    return relationship_associations, relationship_associations.count()