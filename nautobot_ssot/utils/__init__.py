--- conflicted
+++ resolved
@@ -134,40 +134,6 @@
     return device_role
 
 
-<<<<<<< HEAD
-# TODO: Remove this. SSoT v4 will not support older versions of DLM
-def dlm_supports_softwarelcm() -> bool:
-    """Validate if the DLM version installed is lower than 3.0.0.
-
-    Returns:
-        bool: True if DLM version is lower than 3.0.0, False otherwise.
-    """
-    try:
-        dlm_version = version("nautobot_device_lifecycle_mgmt")
-        if re.match(r"[012]\.", dlm_version):
-            return True
-    except PackageNotFoundError:
-        pass
-    return False
-
-
-# TODO: Remove this. SSoT no longer supports Nautobot 2.1
-def core_supports_softwareversion() -> bool:
-    """Validate if the core Nautobot version installed is 2.2.0 or higher.
-
-    Returns:
-        bool: True if Nautobot version is 2.2.0 or higher, False otherwise.
-    """
-    nb_version = version("nautobot")
-    if re.match(r"2\.[23456789]\.", nb_version):
-        return True
-    if re.match("3.[0-9].+", nb_version):
-        return True
-    return False
-
-
-=======
->>>>>>> 2a81caa8
 def validate_dlm_installed() -> bool:
     """Validate if the DLM App is installed.
 
