--- conflicted
+++ resolved
@@ -6,12 +6,7 @@
 
 {% block header %}{% endblock header %}
 
-<<<<<<< HEAD
 {% block title %}Single Source of Truth{% endblock %}
-=======
-{% block content %}
-    <h1>{% block title %}Single Source of Truth{% endblock title %}</h1>
->>>>>>> 6f9d9f7c
 
 {% block content %}
     <div class="row">
