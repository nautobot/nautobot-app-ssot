{% extends "base.html" %}
{% load helpers %}

{% block breadcrumbs %}
    <ol class="breadcrumb">
        <li class="breadcrumb-item"><a href="{% url 'plugins:nautobot_ssot:dashboard' %}">Single Source of Truth</a></li>
        <li class="breadcrumb-item"><a href="{% url 'plugins:nautobot_ssot:config' %}">SSOT Configs</a></li>
    </ol>
{% endblock %}

<<<<<<< HEAD
    <h1>{% block title %}SSOT Configs{% endblock title %}</h1>
{% endblock header %}
=======
{% block title %}SSOT Configs{% endblock title %}
>>>>>>> cdb9893e

{% block content %}
<div class="col-lg-6">
<div class="card">
    <div class="card-header">
        <strong>SSOT Integration Configs</strong>
    </div>
    <table class="table table-hover card-body attr-table">
        {% if perms.nautobot_ssot.view_ssotinfobloxconfig and "infoblox" in enabled_integrations %}
        <tr>
            <td>Infoblox</td>
            <td><a href="{% url 'plugins:nautobot_ssot:ssotinfobloxconfig_list' %}">
                Infoblox Configuration List
            </a></td>
        </tr>
        {% endif %}
        {% if perms.nautobot_ssot.view_ssotservicenowconfig and "servicenow" in enabled_integrations %}
        <tr>
            <td>ServiceNow</td>
            <td><a href="{% url 'plugins:nautobot_ssot:servicenow_config' %}">
                ServiceNow Configuration Instance
            </a></td>
        </tr>
        {% endif %}
        {% if perms.nautobot_ssot.view_ssotvsphereconfig and "vsphere" in enabled_integrations %}
        <tr>
            <td>vSphere</td>
            <td><a href="{% url 'plugins:nautobot_ssot:ssotvsphereconfig_list' %}">
                vSphere Configuration Instance
            </a></td>
        </tr>
        {% endif %}
    </table>
</div>
</div>
{% endblock content %}<|MERGE_RESOLUTION|>--- conflicted
+++ resolved
@@ -6,14 +6,9 @@
         <li class="breadcrumb-item"><a href="{% url 'plugins:nautobot_ssot:dashboard' %}">Single Source of Truth</a></li>
         <li class="breadcrumb-item"><a href="{% url 'plugins:nautobot_ssot:config' %}">SSOT Configs</a></li>
     </ol>
-{% endblock %}
+{% endblock breadcrumbs %}
 
-<<<<<<< HEAD
-    <h1>{% block title %}SSOT Configs{% endblock title %}</h1>
-{% endblock header %}
-=======
 {% block title %}SSOT Configs{% endblock title %}
->>>>>>> cdb9893e
 
 {% block content %}
 <div class="col-lg-6">
