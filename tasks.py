"""Tasks for use with Invoke.

Copyright (c) 2023, Network to Code, LLC
Licensed under the Apache License, Version 2.0 (the "License");
you may not use this file except in compliance with the License.
You may obtain a copy of the License at
  http://www.apache.org/licenses/LICENSE-2.0
Unless required by applicable law or agreed to in writing, software
distributed under the License is distributed on an "AS IS" BASIS,
WITHOUT WARRANTIES OR CONDITIONS OF ANY KIND, either express or implied.
See the License for the specific language governing permissions and
limitations under the License.
"""

import os
import re
import shutil
import sys
from pathlib import Path
from time import sleep

from invoke.collection import Collection
from invoke.exceptions import Exit, UnexpectedExit
from invoke.tasks import task as invoke_task


def is_truthy(arg):
    """Convert "truthy" strings into Booleans.

    Examples:
        >>> is_truthy('yes')
        True
    Args:
        arg (str): Truthy string (True values are y, yes, t, true, on and 1; false values are n, no,
        f, false, off and 0. Raises ValueError if val is anything else.
    """
    if isinstance(arg, bool):
        return arg

    val = str(arg).lower()
    if val in ("y", "yes", "t", "true", "on", "1"):
        return True
    elif val in ("n", "no", "f", "false", "off", "0"):
        return False
    else:
        raise ValueError(f"Invalid truthy value: `{arg}`")


# Use pyinvoke configuration for default values, see http://docs.pyinvoke.org/en/stable/concepts/configuration.html
# Variables may be overwritten in invoke.yml or by the environment variables INVOKE_NAUTOBOT_SSOT_xxx
namespace = Collection("nautobot_ssot")
namespace.configure(
    {
        "nautobot_ssot": {
<<<<<<< HEAD
            "nautobot_ver": "next",  # TODO: Change to 3.0.0 after v3.0.0 is released
=======
            "nautobot_ver": "2.4.2",
>>>>>>> 5e83df9f
            "project_name": "nautobot-ssot",
            "python_ver": "3.11",
            "local": False,
            "compose_dir": os.path.join(os.path.dirname(__file__), "development"),
            "compose_files": [
                "docker-compose.base.yml",
                "docker-compose.redis.yml",
                "docker-compose.postgres.yml",
                "docker-compose.dev.yml",
            ],
            "compose_http_timeout": "86400",
        }
    }
)


def _is_compose_included(context, name):
    return f"docker-compose.{name}.yml" in context.nautobot_ssot.compose_files


def _await_healthy_service(context, service):
    container_id = docker_compose(context, f"ps -q -- {service}", pty=False, echo=False, hide=True).stdout.strip()
    _await_healthy_container(context, container_id)


def _await_healthy_container(context, container_id):
    while True:
        result = context.run(
            "docker inspect --format='{{.State.Health.Status}}' " + container_id,
            pty=False,
            echo=False,
            hide=True,
        )
        if result.stdout.strip() == "healthy":
            break
        print(f"Waiting for `{container_id}` container to become healthy ...")
        sleep(1)


def _read_command_env(values) -> dict:
    """Reads the environment variables from the values and returns a dictionary.

    Examples:
        >>> _read_command_env('VAR1=VALUE1')
        {'VAR1': 'VALUE1'}
        os.environ["VAR2"] = "VALUE2"
        >>> _read_command_env(['VAR1=VALUE1', 'VAR2', 'VAR3'])
        {'VAR1': 'VALUE1', 'VAR2': 'VALUE2', 'VAR3': ''}
        >>> _read_command_env({'VAR1': 'VALUE1', 'VAR2': 'ANOHTER_VALUE'})
        {'VAR1': 'VALUE1', 'VAR2': 'ANOHTER_VALUE'}
    """
    if not values:
        return {}

    if isinstance(values, dict):
        return values

    def read(envs):
        if isinstance(envs, str):
            if "=" in envs:
                name, value = envs.split("=")
                yield name, value
            else:
                yield envs, os.getenv(envs, "")
        else:
            for env in envs:
                yield from read(env)

    return dict(read(values))


def task(function=None, *args, **kwargs):
    """Task decorator to override the default Invoke task decorator and add each task to the invoke namespace."""

    def task_wrapper(function=None):
        """Wrapper around invoke.task to add the task to the namespace as well."""
        if args or kwargs:
            task_func = invoke_task(*args, **kwargs)(function)
        else:
            task_func = invoke_task(function)
        namespace.add_task(task_func)
        return task_func

    if function:
        # The decorator was called with no arguments
        return task_wrapper(function)
    # The decorator was called with arguments
    return task_wrapper


def docker_compose(context, command, **kwargs):
    """Helper function for running a specific docker compose command with all appropriate parameters and environment.

    Args:
        context (obj): Used to run specific commands
        command (str): Command string to append to the "docker compose ..." command, such as "build", "up", etc.
        **kwargs: Passed through to the context.run() call.
    """
    _ensure_creds_env_file(context)
    build_env = {
        # Note: 'docker compose logs' will stop following after 60 seconds by default,
        # so we are overriding that by setting this environment variable.
        "COMPOSE_HTTP_TIMEOUT": context.nautobot_ssot.compose_http_timeout,
        "NAUTOBOT_VER": context.nautobot_ssot.nautobot_ver,
        "PYTHON_VER": context.nautobot_ssot.python_ver,
        **kwargs.pop("env", {}),
    }
    compose_command_tokens = [
        "docker compose",
        f"--project-name {context.nautobot_ssot.project_name}",
        f'--project-directory "{context.nautobot_ssot.compose_dir}"',
    ]

    for compose_file in context.nautobot_ssot.compose_files:
        compose_file_path = os.path.join(context.nautobot_ssot.compose_dir, compose_file)
        compose_command_tokens.append(f' -f "{compose_file_path}"')

    compose_command_tokens.append(command)

    # If `service` was passed as a kwarg, add it to the end.
    service = kwargs.pop("service", None)
    if service is not None:
        compose_command_tokens.append(service)

    print(f'Running docker compose command "{command}"')
    compose_command = " ".join(compose_command_tokens)

    return context.run(compose_command, env=build_env, **kwargs)


def run_command(context, command, service="nautobot", **kwargs):
    """Wrapper to run a command locally or inside the nautobot container."""
    env = _read_command_env(kwargs.pop("env", None))
    if is_truthy(context.nautobot_ssot.local):
        return context.run(command, **kwargs, env=env)
    else:
        # Check if service is running, no need to start another container to run a command
        docker_compose_status = "ps --services --filter status=running"
        results = docker_compose(context, docker_compose_status, hide="out")

        command_env_args = ""
        for env_name in env:
            command_env_args += f" --env={env_name}"

        if service in results.stdout:
            compose_command = f"exec{command_env_args} {service} {command}"
        else:
            compose_command = f"run{command_env_args} --rm --entrypoint='{command}' {service}"

        pty = kwargs.pop("pty", True)

        return docker_compose(context, compose_command, **kwargs, pty=pty, env=env)


# ------------------------------------------------------------------------------
# BUILD
# ------------------------------------------------------------------------------
@task(
    help={
        "force_rm": "Always remove intermediate containers",
        "cache": "Whether to use Docker's cache when building the image (defaults to enabled)",
    }
)
def build(context, force_rm=False, cache=True):
    """Build Nautobot docker image."""
    command = "build"

    if not cache:
        command += " --no-cache"
    if force_rm:
        command += " --force-rm"

    print(f"Building Nautobot with Python {context.nautobot_ssot.python_ver}...")
    docker_compose(context, command)


def _ensure_creds_env_file(context):
    """Ensure that the development/creds.env file exists."""
    if not os.path.exists(os.path.join(context.nautobot_ssot.compose_dir, "creds.env")):
        # Warn the user that the creds.env file does not exist and that we are copying the example file to it
        print("⚠️⚠️ The creds.env file does not exist, using the example file to create it. ⚠️⚠️")
        # Copy the creds.example.env file to creds.env
        shutil.copy(
            os.path.join(context.nautobot_ssot.compose_dir, "creds.example.env"),
            os.path.join(context.nautobot_ssot.compose_dir, "creds.env"),
        )


@task
def generate_packages(context):
    """Generate all Python packages inside docker and copy the file locally under dist/."""
    command = "poetry build"
    run_command(context, command)


def _get_docker_nautobot_version(context, nautobot_ver=None, python_ver=None):
    """Extract Nautobot version from base docker image."""
    if nautobot_ver is None:
        nautobot_ver = context.nautobot_ssot.nautobot_ver
    if python_ver is None:
        python_ver = context.nautobot_ssot.python_ver
    dockerfile_path = os.path.join(context.nautobot_ssot.compose_dir, "Dockerfile")
    base_image = context.run(f"grep --max-count=1 '^FROM ' {dockerfile_path}", hide=True).stdout.strip().split(" ")[1]
    base_image = base_image.replace(r"${NAUTOBOT_VER}", nautobot_ver).replace(r"${PYTHON_VER}", python_ver)
    pip_nautobot_ver = context.run(f"docker run --rm --entrypoint '' {base_image} pip show nautobot", hide=True)
    match_version = re.search(r"^Version: (.+)$", pip_nautobot_ver.stdout.strip(), flags=re.MULTILINE)
    if match_version:
        return match_version.group(1)
    else:
        raise Exit(f"Nautobot version not found in Docker base image {base_image}.")


@task(
    help={
        "check": (
            "If enabled, check for outdated dependencies in the poetry.lock file, "
            "instead of generating a new one. (default: disabled)"
        ),
        "constrain_nautobot_ver": (
            "Run 'poetry add nautobot@[version] --lock' to generate the lockfile, "
            "where [version] is the version installed in the Dockerfile's base image. "
            "Generally intended to be used in CI and not for local development. (default: disabled)"
        ),
        "constrain_python_ver": (
            "Target Python version to constrain resolution. Accepts X.Y or X.Y.Z. "
            "Example: --constrain-python-ver=3.9.3 "
            "This helps avoid poetry complaints about Python incompatibilities. "
            "Generally intended to be used in CI and not for local development. (default: disabled)"
        ),
    }
)
def lock(context, check=False, constrain_nautobot_ver=False, constrain_python_ver=""):
    """Generate poetry.lock; optionally constrain Nautobot and/or Python (with patch)."""
    if constrain_nautobot_ver:
        docker_nautobot_version = _get_docker_nautobot_version(context)
        command = f"poetry add --lock nautobot@{docker_nautobot_version}"
        if constrain_python_ver:
            command += f" --python {constrain_python_ver}"
        try:
            output = run_command(context, command, hide=True)
            print(output.stdout, end="")
            print(output.stderr, file=sys.stderr, end="")
        except UnexpectedExit:
            print("Unable to add Nautobot dependency with version constraint, falling back to git branch.")
            command = (
                f"poetry add --lock git+https://github.com/nautobot/nautobot.git#{context.nautobot_ssot.nautobot_ver}"
            )
            if constrain_python_ver:
                command += f" --python {constrain_python_ver}"
            run_command(context, command)
    else:
        command = f"poetry {'check' if check else 'lock'}"
        run_command(context, command)


# ------------------------------------------------------------------------------
# START / STOP / DEBUG
# ------------------------------------------------------------------------------
@task(help={"service": "If specified, only affect this service."})
def debug(context, service=""):
    """Start specified or all services and its dependencies in debug mode."""
    print(f"Starting {service} in debug mode...")
    docker_compose(context, "up", service=service)


@task(help={"service": "If specified, only affect this service."})
def start(context, service=""):
    """Start specified or all services and its dependencies in detached mode."""
    print("Starting Nautobot in detached mode...")
    docker_compose(context, "up --detach", service=service)


@task(help={"service": "If specified, only affect this service."})
def restart(context, service=""):
    """Gracefully restart specified or all services."""
    print("Restarting Nautobot...")
    docker_compose(context, "restart", service=service)


@task(help={"service": "If specified, only affect this service."})
def stop(context, service=""):
    """Stop specified or all services, if service is not specified, remove all containers."""
    print("Stopping Nautobot...")
    docker_compose(context, "stop" if service else "down --remove-orphans", service=service)


@task(
    aliases=("down",),
    help={
        "volumes": "Remove Docker compose volumes (default: True)",
        "import-db-file": "Import database from `import-db-file` file into the fresh environment (default: empty)",
    },
)
def destroy(context, volumes=True, import_db_file=""):
    """Destroy all containers and volumes."""
    print("Destroying Nautobot...")
    docker_compose(context, f"down --remove-orphans {'--volumes' if volumes else ''}")

    if not import_db_file:
        return

    if not volumes:
        raise ValueError("Cannot specify `--no-volumes` and `--import-db-file` arguments at the same time.")

    print(f"Importing database file: {import_db_file}...")

    input_path = Path(import_db_file).absolute()
    if not input_path.is_file():
        raise ValueError(f"File not found: {input_path}")

    command = [
        "run",
        "--rm",
        "--detach",
        f"--volume='{input_path}:/docker-entrypoint-initdb.d/dump.sql'",
        "--",
        "db",
    ]

    container_id = docker_compose(context, " ".join(command), pty=False, echo=False, hide=True).stdout.strip()
    _await_healthy_container(context, container_id)
    print("Stopping database container...")
    context.run(f"docker stop {container_id}", pty=False, echo=False, hide=True)

    print("Database import complete, you can start Nautobot with the following command:")
    print("invoke start")


@task
def export(context):
    """Export docker compose configuration to `compose.yaml` file.

    Useful to:

    - Debug docker compose configuration.
    - Allow using `docker compose` command directly without invoke.
    """
    docker_compose(context, "convert > compose.yaml")


@task(name="ps", help={"all": "Show all, including stopped containers"})
def ps_task(context, all=False):
    """List containers."""
    docker_compose(context, f"ps {'--all' if all else ''}")


@task
def vscode(context):
    """Launch Visual Studio Code with the appropriate Environment variables to run in a container."""
    command = "code nautobot.code-workspace"

    context.run(command)


@task(
    help={
        "service": "If specified, only display logs for this service (default: all)",
        "follow": "Flag to follow logs (default: False)",
        "tail": "Tail N number of lines (default: all)",
    }
)
def logs(context, service="", follow=False, tail=0):
    """View the logs of a docker compose service."""
    command = "logs "

    if follow:
        command += "--follow "
    if tail:
        command += f"--tail={tail} "

    docker_compose(context, command, service=service)


# ------------------------------------------------------------------------------
# ACTIONS
# ------------------------------------------------------------------------------
@task(
    help={
        "file": "Python file to execute",
        "env": "Environment variables to pass to the command e.g.: `--env VAR1=VALUE1 --env VAR2`",
        "plain": "Flag to run nbshell in plain mode (default: False)",
    },
    iterable=["env"],
)
def nbshell(context, file="", env=None, plain=False):
    """Launch an interactive nbshell session.

    Files passed to the command can't contain unindented empty lines, as it breaks the nbshell interpreter.
    """
    command = [
        "nautobot-server",
        "nbshell",
        "--plain" if plain else "",
        f"< '{file}'" if file else "",
    ]
    run_command(context, " ".join(command), pty=not bool(file), env=env)


@task
def shell_plus(context):
    """Launch an interactive shell_plus session."""
    command = "nautobot-server shell_plus"
    run_command(context, command)


@task(
    help={
        "service": "Docker compose service name to launch cli in (default: nautobot).",
    }
)
def cli(context, service="nautobot"):
    """Launch a bash shell inside the container."""
    run_command(context, "bash", service=service)


@task(
    help={
        "user": "name of the superuser to create (default: admin)",
    }
)
def createsuperuser(context, user="admin"):
    """Create a new Nautobot superuser account (default: "admin"), will prompt for password."""
    command = f"nautobot-server createsuperuser --username {user}"

    run_command(context, command)


@task(
    help={
        "name": "name of the migration to be created; if unspecified, will autogenerate a name",
    }
)
def makemigrations(context, name=""):
    """Perform makemigrations operation in Django."""
    command = "nautobot-server makemigrations nautobot_ssot"

    if name:
        command += f" --name {name}"

    run_command(context, command)


@task
def migrate(context):
    """Perform migrate operation in Django."""
    command = "nautobot-server migrate"

    run_command(context, command)


@task(help={})
def post_upgrade(context):
    """
    Performs Nautobot common post-upgrade operations using a single entrypoint.

    This will run the following management commands with default settings, in order:

    - migrate
    - trace_paths
    - collectstatic
    - remove_stale_contenttypes
    - clearsessions
    - invalidate all
    """
    command = "nautobot-server post_upgrade"

    run_command(context, command)


@task(
    help={
        "service": "Docker compose service name to run command in (default: nautobot).",
        "command": "Command to run (default: bash).",
        "file": "File to run command with (default: empty)",
    },
)
def exec(context, service="nautobot", command="bash", file=""):
    """Launch a command inside the running container (defaults to bash shell inside nautobot container)."""
    command = [
        "exec",
        "--",
        service,
        command,
        f"< '{file}'" if file else "",
    ]
    docker_compose(context, " ".join(command), pty=not bool(file))


@task(
    help={
        "db-name": "Database name (default: Nautobot database)",
        "input-file": "SQL file to execute and quit (default: empty, start interactive CLI)",
        "output-file": "Ouput file, overwrite if exists (default: empty, output to stdout)",
        "query": "SQL command to execute and quit (default: empty)",
    }
)
def dbshell(context, db_name="", input_file="", output_file="", query=""):
    """Start database CLI inside the running `db` container.

    Doesn't use `nautobot-server dbshell`, using started `db` service container only.
    """
    if input_file and query:
        raise ValueError("Cannot specify both, `input_file` and `query` arguments")
    if output_file and not (input_file or query):
        raise ValueError("`output_file` argument requires `input_file` or `query` argument")

    env = {}
    if query:
        env["_SQL_QUERY"] = query

    command = [
        "exec",
        "--env=_SQL_QUERY" if query else "",
        "-- db sh -c '",
    ]

    if _is_compose_included(context, "mysql"):
        command += [
            "mysql",
            "--user=$MYSQL_USER",
            "--password=$MYSQL_PASSWORD",
            f"--database={db_name or '$MYSQL_DATABASE'}",
        ]
    elif _is_compose_included(context, "postgres"):
        command += [
            "psql",
            "--username=$POSTGRES_USER",
            f"--dbname={db_name or '$POSTGRES_DB'}",
        ]
    else:
        raise ValueError("Unsupported database backend.")

    command += [
        "'",
        '<<<"$_SQL_QUERY"' if query else "",
        f"< '{input_file}'" if input_file else "",
        f"> '{output_file}'" if output_file else "",
    ]

    docker_compose(
        context,
        " ".join(command),
        env=env,
        pty=not (input_file or output_file or query),
    )


@task(
    help={
        "db-name": "Database name to create (default: Nautobot database)",
        "input-file": "SQL dump file to replace the existing database with. This can be generated using `invoke backup-db` (default: `dump.sql`).",
    }
)
def import_db(context, db_name="", input_file="dump.sql"):
    """Stop Nautobot containers and replace the current database with the dump into `db` container."""
    docker_compose(context, "stop -- nautobot worker beat")
    start(context, "db")
    _await_healthy_service(context, "db")

    command = ["exec -- db sh -c '"]

    if _is_compose_included(context, "mysql"):
        if not db_name:
            db_name = "$MYSQL_DATABASE"
        command += [
            "mysql --user root --password=$MYSQL_ROOT_PASSWORD",
            '--execute="',
            f"DROP DATABASE IF EXISTS {db_name};",
            f"CREATE DATABASE {db_name};",
            (
                ""
                if db_name == "$MYSQL_DATABASE"
                else f"GRANT ALL PRIVILEGES ON {db_name}.* TO $MYSQL_USER; FLUSH PRIVILEGES;"
            ),
            '"',
            "&&",
            "mysql",
            f"--database={db_name}",
            "--user=$MYSQL_USER",
            "--password=$MYSQL_PASSWORD",
        ]
    elif _is_compose_included(context, "postgres"):
        if not db_name:
            db_name = "$POSTGRES_DB"
        command += [
            f"dropdb --if-exists --user=$POSTGRES_USER {db_name} &&",
            f"createdb --user=$POSTGRES_USER {db_name} &&",
            f"psql --user=$POSTGRES_USER --dbname={db_name}",
        ]
    else:
        raise ValueError("Unsupported database backend.")

    command += [
        "'",
        f"< '{input_file}'",
    ]

    docker_compose(context, " ".join(command), pty=False)

    print("Database import complete, you can start Nautobot now: `invoke start`")


@task(
    help={
        "db-name": "Database name to backup (default: Nautobot database)",
        "output-file": "Ouput file, overwrite if exists (default: `dump.sql`)",
        "readable": "Flag to dump database data in more readable format (default: `True`)",
    }
)
def backup_db(context, db_name="", output_file="dump.sql", readable=True):
    """Dump database into `output_file` file from `db` container."""
    start(context, "db")
    _await_healthy_service(context, "db")

    command = ["exec -- db sh -c '"]

    if _is_compose_included(context, "mysql"):
        command += [
            "mysqldump",
            "--user=root",
            "--password=$MYSQL_ROOT_PASSWORD",
            "--skip-extended-insert" if readable else "",
            db_name if db_name else "$MYSQL_DATABASE",
        ]
    elif _is_compose_included(context, "postgres"):
        command += [
            "pg_dump",
            "--username=$POSTGRES_USER",
            f"--dbname={db_name or '$POSTGRES_DB'}",
            "--inserts" if readable else "",
        ]
    else:
        raise ValueError("Unsupported database backend.")

    command += [
        "'",
        f"> '{output_file}'",
    ]

    docker_compose(context, " ".join(command), pty=False)

    print(50 * "=")
    print("The database backup has been successfully completed and saved to the following file:")
    print(output_file)
    print("You can import this database backup with the following command:")
    print(f"invoke import-db --input-file '{output_file}'")
    print(50 * "=")


# ------------------------------------------------------------------------------
# DOCS
# ------------------------------------------------------------------------------
@task
def docs(context):
    """Build and serve docs locally for development."""
    command = "mkdocs serve -v"

    if is_truthy(context.nautobot_ssot.local):
        print(">>> Serving Documentation at http://localhost:8001")
        run_command(context, command)
    else:
        start(context, service="docs")


@task
def build_and_check_docs(context):
    """Build documentation to be available within Nautobot."""
    command = "mkdocs build --no-directory-urls --strict"
    run_command(context, command)

    # Check for the existence of a release notes file for the current version if it's not a prerelease.
    version = context.run("poetry version --short", hide=True)
    match = re.match(r"^(\d+)\.(\d+)\.\d+$", version.stdout.strip())
    if match:
        major = match.group(1)
        minor = match.group(2)
        release_notes_file = Path(__file__).parent / "docs" / "admin" / "release_notes" / f"version_{major}.{minor}.md"
        if not release_notes_file.exists():
            print(f"Release notes file `version_{major}.{minor}.md` does not exist.")
            raise Exit(code=1)


@task(name="help")
def help_task(context):
    """Print the help of available tasks."""
    import tasks  # pylint: disable=all

    root = Collection.from_module(tasks)
    for task_name in sorted(root.task_names):
        print(50 * "-")
        print(f"invoke {task_name} --help")
        context.run(f"invoke {task_name} --help")


@task(
    help={
        "version": "Version of Single Source of Truth to generate the release notes for.",
    }
)
def generate_release_notes(context, version=""):
    """Generate Release Notes using Towncrier."""
    command = "poetry run towncrier build"
    if version:
        command += f" --version {version}"
    else:
        command += " --version `poetry version -s`"
    # Due to issues with git repo ownership in the containers, this must always run locally.
    context.run(command)


# ------------------------------------------------------------------------------
# TESTS
# ------------------------------------------------------------------------------


@task
def hadolint(context):
    """Check Dockerfile for hadolint compliance and other style issues."""
    command = "hadolint development/Dockerfile"
    run_command(context, command)


@task
def pylint(context):
    """Run pylint code analysis."""
    exit_code = 0

    base_pylint_command = 'pylint --verbose --init-hook "import nautobot; nautobot.setup()" --rcfile pyproject.toml'
    command = f"{base_pylint_command} nautobot_ssot"
    if not run_command(context, command, warn=True):
        exit_code = 1

    # run the pylint_django migrations checkers on the migrations directory, if one exists
    migrations_dir = Path(__file__).absolute().parent / Path("nautobot_ssot") / Path("migrations")
    if migrations_dir.is_dir():
        migrations_pylint_command = (
            f"{base_pylint_command} --load-plugins=pylint_django.checkers.migrations"
            " --disable=all --enable=fatal,missing-backwards-migration-callable"
            " nautobot_ssot.migrations"
        )
        if not run_command(context, migrations_pylint_command, warn=True):
            exit_code = 1
    else:
        print("No migrations directory found, skipping migrations checks.")

    if exit_code != 0:
        raise Exit(code=exit_code)


@task(aliases=("a",))
def autoformat(context):
    """Run code autoformatting."""
    ruff(context, action=["format"], fix=True)
    djhtml(context)


@task(
    help={
        "action": "Available values are `['lint', 'format']`. Can be used multiple times. (default: `--action lint --action format`)",
        "target": "File or directory to inspect, repeatable (default: all files in the project will be inspected)",
        "fix": "Automatically fix selected actions. May not be able to fix all issues found. (default: False)",
        "output_format": "See https://docs.astral.sh/ruff/settings/#output-format for details. (default: `concise`)",
    },
    iterable=["action", "target"],
)
def ruff(context, action=None, target=None, fix=False, output_format="concise"):
    """Run ruff to perform code formatting and/or linting."""
    if not action:
        action = ["lint", "format"]
    if not target:
        target = ["."]

    exit_code = 0

    if "format" in action:
        command = "ruff format "
        if not fix:
            command += "--check "
        command += " ".join(target)
        if not run_command(context, command, warn=True):
            exit_code = 1

    if "lint" in action:
        command = "ruff check "
        if fix:
            command += "--fix "
        command += f"--output-format {output_format} "
        command += " ".join(target)
        if not run_command(context, command, warn=True):
            exit_code = 1

    if exit_code != 0:
        raise Exit(code=exit_code)


@task(
    help={
        "target": "File or directory to inspect, repeatable (default: all files in the project will be inspected)",
    },
    iterable=["target"],
)
def djlint(context, target=None):
    """Run djlint to lint Django templates."""
    if not target:
        target = ["."]

    command = "djlint --lint "
    command += " ".join(target)

    exit_code = 0 if run_command(context, command, warn=True) else 1
    if exit_code != 0:
        raise Exit(code=exit_code)


@task(
    help={
        "check": "Run djhtml in check mode.",
    },
)
def djhtml(context, check=False):
    """Run djhtml to format Django HTML templates."""
    command = "djhtml -t 4 nautobot_ssot/templates/"

    if check:
        command += " --check"

    exit_code = 0 if run_command(context, command, warn=True) else 1
    if exit_code != 0:
        raise Exit(code=exit_code)


@task
def yamllint(context):
    """Run yamllint to validate formatting adheres to NTC defined YAML standards.

    Args:
        context (obj): Used to run specific commands
    """
    command = "yamllint . --format standard"
    run_command(context, command)


@task
def markdownlint(context, fix=False):
    """Lint Markdown files."""
    # note: at the time of this writing, the `--fix` option is in pending state for pymarkdown on both rules.
    if fix:
        command = "pymarkdown fix --recurse docs *.md"
        run_command(context, command)
    # fix mode doesn't scan/report issues it can't fix, so always run scan even after fixing
    command = "pymarkdown scan --recurse docs *.md"
    run_command(context, command)


@task
def check_migrations(context):
    """Check for missing migrations."""
    command = "nautobot-server makemigrations --dry-run --check"

    run_command(context, command)


@task(
    help={
        "keepdb": "save and re-use test database between test runs for faster re-testing.",
        "label": "specify a directory or module to test instead of running all Nautobot tests",
        "failfast": "fail as soon as a single test fails don't run the entire test suite",
        "buffer": "Discard output from passing tests",
        "pattern": "Run specific test methods, classes, or modules instead of all tests",
        "verbose": "Enable verbose test output.",
        "coverage": "Enable coverage reporting. Defaults to False",
        "skip_docs_build": "Skip building the documentation before running tests.",
    }
)
def unittest(  # noqa: PLR0913
    context,
    keepdb=False,
    label="nautobot_ssot",
    failfast=False,
    buffer=True,
    pattern="",
    verbose=False,
    coverage=False,
    skip_docs_build=False,
):
    """Run Nautobot unit tests."""
    if not skip_docs_build:
        build_and_check_docs(context)
    if coverage:
        command = f"coverage run --module nautobot.core.cli test {label}"
    else:
        command = f"nautobot-server test {label}"

    if keepdb:
        command += " --keepdb"
    if failfast:
        command += " --failfast"
    if buffer:
        command += " --buffer"
    if pattern:
        command += f" -k='{pattern}'"
    if verbose:
        command += " --verbosity 2"

    run_command(context, command)


@task
def unittest_coverage(context):
    """Report on code test coverage as measured by 'invoke unittest --coverage'."""
    command = "coverage report --skip-covered"

    run_command(context, command)


@task
def coverage_lcov(context):
    """Generate an LCOV coverage report."""
    command = "coverage lcov -o lcov.info"

    run_command(context, command)


@task
def coverage_xml(context):
    """Generate an XML coverage report."""
    command = "coverage xml -o coverage.xml"

    run_command(context, command)


@task(
    help={
        "failfast": "fail as soon as a single test fails don't run the entire test suite. (default: False)",
        "keepdb": "Save and re-use test database between test runs for faster re-testing. (default: False)",
        "lint-only": "Only run linters; unit tests will be excluded. (default: False)",
    }
)
def tests(context, failfast=False, keepdb=False, lint_only=False):
    """Run all tests for this app."""
    # If we are not running locally, start the docker containers so we don't have to for each test
    if not is_truthy(context.nautobot_ssot.local):
        print("Starting Docker Containers...")
        start(context)
    # Sorted loosely from fastest to slowest
    print("Running ruff...")
    ruff(context)
    print("Running djlint...")
    djlint(context)
    print("Running yamllint...")
    yamllint(context)
    print("Running markdownlint...")
    markdownlint(context)
    print("Running poetry check...")
    lock(context, check=True)
    print("Running migrations check...")
    check_migrations(context)
    print("Running pylint...")
    pylint(context)
    print("Running mkdocs...")
    build_and_check_docs(context)
    print("Checking app config schema...")
    validate_app_config(context)
    if not lint_only:
        print("Running unit tests...")
        unittest(context, failfast=failfast, keepdb=keepdb, coverage=True, skip_docs_build=True)
        unittest_coverage(context)
        coverage_lcov(context)
    print("All tests have passed!")


@task
def generate_app_config_schema(context):
    """Generate the app config schema from the current app config.

    WARNING: Review and edit the generated file before committing.

    Its content is inferred from:

    - The current configuration in `PLUGINS_CONFIG`
    - `NautobotAppConfig.default_settings`
    - `NautobotAppConfig.required_settings`
    """
    start(context, service="nautobot")
    nbshell(
        context,
        file="development/app_config_schema.py",
        env={"APP_CONFIG_SCHEMA_COMMAND": "generate"},
    )


@task
def validate_app_config(context):
    """Validate the app config based on the app config schema."""
    start(context, service="nautobot")
    nbshell(
        context,
        plain=True,
        file="development/app_config_schema.py",
        env={"APP_CONFIG_SCHEMA_COMMAND": "validate"},
    )<|MERGE_RESOLUTION|>--- conflicted
+++ resolved
@@ -52,11 +52,7 @@
 namespace.configure(
     {
         "nautobot_ssot": {
-<<<<<<< HEAD
             "nautobot_ver": "next",  # TODO: Change to 3.0.0 after v3.0.0 is released
-=======
-            "nautobot_ver": "2.4.2",
->>>>>>> 5e83df9f
             "project_name": "nautobot-ssot",
             "python_ver": "3.11",
             "local": False,
