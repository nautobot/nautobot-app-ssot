--- conflicted
+++ resolved
@@ -13,11 +13,7 @@
 
 The [Invoke](http://www.pyinvoke.org/) library is used to provide some helper commands based on the environment. There are a few configuration parameters which can be passed to Invoke to override the default configuration:
 
-<<<<<<< HEAD
 - `nautobot_ver`: the version of Nautobot to use as a base for any built docker containers (default: 3.0.0)
-=======
-- `nautobot_ver`: the version of Nautobot to use as a base for any built docker containers (default: 2.4.20)
->>>>>>> 184ae25e
 - `project_name`: the default docker compose project name (default: `nautobot-ssot`)
 - `python_ver`: the version of Python to use as a base for any built docker containers (default: 3.12)
 - `local`: a boolean flag indicating if invoke tasks should be run on the host or inside the docker containers (default: False, commands will be run in docker containers)
@@ -414,11 +410,7 @@
     {
         "nautobot_ssot": {
             ...
-<<<<<<< HEAD
             "nautobot_ver": "3.0.0",
-=======
-            "nautobot_ver": "2.4.20",
->>>>>>> 184ae25e
 	    ...
         }
     }
