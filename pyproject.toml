[tool.poetry]
name = "nautobot-ssot"
<<<<<<< HEAD
version = "4.0.0a0"
=======
version = "3.10.1a0"
>>>>>>> f686c344
description = "Nautobot Single Source of Truth"
authors = ["Network to Code, LLC <opensource@networktocode.com>"]
license = "Apache-2.0"
readme = "README.md"
homepage = "https://github.com/nautobot/nautobot-app-ssot"
repository = "https://github.com/nautobot/nautobot-app-ssot"
documentation = "https://docs.nautobot.com/projects/ssot/en/latest/"
keywords = ["nautobot", "nautobot-app", "nautobot-plugin"]
classifiers = [
    "Intended Audience :: Developers",
    "Development Status :: 5 - Production/Stable",
    "Programming Language :: Python :: 3",
    "Programming Language :: Python :: 3.10",
    "Programming Language :: Python :: 3.11",
    "Programming Language :: Python :: 3.12",
    "Programming Language :: Python :: 3.13",
]
packages = [
    { include = "nautobot_ssot" },
]
include = [
    # Poetry by default will exclude files that are in .gitignore
    { path = "nautobot_ssot/static/nautobot_ssot/docs/**/*", format = ["sdist", "wheel"] }
]

[tool.poetry.dependencies]
<<<<<<< HEAD
python = ">=3.10,<3.14"
# Used for local development
nautobot = {git = "https://github.com/nautobot/nautobot.git", rev = "next"}
# nautobot = "^3.0.0"  # TODO: Uncomment after v3.0.0 is released
=======
python = ">=3.10,<3.13"
# Used for local development
nautobot = ">=2.4.20,<3.0.0"
>>>>>>> f686c344
diffsync = "^2.0.0"
Jinja2 = { version = ">=2.11.3", optional = true }
Markdown = "!=3.3.5"
PyYAML = { version = ">=6", optional = true }
cloudvision = { version = "^1.9.0", optional = true }
cvprac = { version = "^1.2.2", optional = true }
dnspython = { version = "^2.1.0", optional = true }
nautobot-device-lifecycle-mgmt = {git = "https://github.com/nautobot/nautobot-app-device-lifecycle-mgmt.git", rev = "next-3.0", optional = true}
# nautobot-device-lifecycle-mgmt = { version = ">=4.0.0", optional = true }  # TODO: Uncomment after v4.0.0 is released
prometheus-client = ">=0.17.1"
ijson = { version = ">=2.5.1", optional = true }
ipfabric = { version = ">=7.3.1,<8.0.0", optional = true }
netutils = { version = "^1.9.0", optional = true }
oauthlib = { version = ">=3.1.0", optional = true }
python-magic = { version = ">=0.4.15", optional = true }
pytz = { version = ">=2019.3", optional = true }
requests = { version = ">=2.21.0", optional = true }
requests-oauthlib = { version = ">=1.3.0", optional = true }
urllib3 = { version = ">=2.2.3", optional = true }
six = { version = ">=1.13.0", optional = true }
httpx = { version = ">=0.23.3", optional = true }
# used for DNA Center integration
dnacentersdk = { version = "^2.5.6", optional = true }
meraki = { version = "^1.37.2,<1.46.0", optional = true }
slurpit-sdk = { version = "0.9.100", optional = true }  # Pinned to 0.9.100 due to significant changes being made to the sdk's api

[tool.poetry.group.dev.dependencies]
coverage = "*"
django-debug-toolbar = "<4.4"
invoke = "*"
ipython = "*"
jedi = "^0.17.2"
pylint = "*"
pylint-django = ">=2.5.4"
pylint-nautobot = "*"
ruff = "0.5.5"
yamllint = "*"
markdown-include = "*"
toml = "*"
# Python implementation of markdownlint
pymarkdownlnt = "~0.9.30"
Markdown = "*"
towncrier = ">=23.6.0,<=24.8.0"
to-json-schema = "*"
jsonschema = "*"
djlint = ">=1.36.4,<2.0.0"
djhtml = ">=3.0.8,<4.0.0"
requests-mock = "^1.10.0"
parameterized = "^0.8.1"
myst-parser = "^2.0.0"
responses = "^0.14.0"
virtualenv = "20.13.0"

[tool.poetry.group.docs.dependencies]
# Render custom markdown for version added/changed/remove notes
markdown-version-annotations = "1.0.1"
# Rendering docs to HTML
mkdocs = "1.6.0"
# Material for MkDocs theme
mkdocs-material = "9.5.32"
# Automatic documentation from sources, for MkDocs
mkdocstrings = "0.25.2"
mkdocstrings-python = "1.10.8"
mkdocs-autorefs = "1.2.0"
griffe = "1.1.1"

[tool.poetry.plugins."nautobot_ssot.data_sources"]
"example" = "nautobot_ssot.sync.example:ExampleSyncWorker"

[tool.poetry.plugins."nautobot_ssot.data_targets"]
"example" = "nautobot_ssot.sync.example:ExampleSyncWorker"

[tool.poetry.plugins."nautobot.workers"]
"ipfabric" = "nautobot_ssot.integrations.ipfabric.workers:ipfabric"

[tool.poetry.extras]
aci = [
    "PyYAML",
]
all = [
    "Jinja2",
    "PyYAML",
    "cloudvision",
    "cvprac",
    "dnspython",
    "ijson",
    "ipfabric",
    "nautobot-device-lifecycle-mgmt",
    "netutils",
    "oauthlib",
    "python-magic",
    "pytz",
    "requests",
    "requests-oauthlib",
    "six",
    "urllib3",
    "dnacentersdk",
    "meraki",
    "slurpit_sdk",
]
aristacv = [
    "cloudvision",
    "cvprac",
]
bootstrap = [
    "pytz"
]
citrix-adm = [
    "requests",
    "urllib3",
    "netutils",
]
device42 = [
    "requests",
]
dna_center = [
    "dnacentersdk",
    "netutils"
]
infoblox = [
    "dnspython",
]
ipfabric = [
    "httpx",
    "ipfabric",
    "netutils",
]
meraki = [
    "meraki",
]
slurpit = [
    "slurpit_sdk",
]
# pysnow = "^0.7.17"
# PySNow is currently pinned to an older version of pytz as a dependency, which blocks compatibility with newer
# versions of Nautobot. See https://github.com/rbw/pysnow/pull/186
# For now, we have embedded a copy of PySNow under nautobot_ssot/integrations/servicenow/third_party/pysnow;
# here are its direct packaging dependencies:
pysnow = [
    "requests",
    "oauthlib",
    "python-magic",
    "requests-oauthlib",
    "six",
    "ijson",
    "pytz",
]
servicenow = [
    "Jinja2",
    "PyYAML",
    "ijson",
    "oauthlib",
    "python-magic",
    "pytz",
    "requests",
    "requests-oauthlib",
    "six",
]
nautobot-device-lifecycle-mgmt = [
    "nautobot-device-lifecycle-mgmt",
]

[tool.pylint.master]
# Include the pylint_django plugin to avoid spurious warnings about Django patterns
load-plugins = "pylint_django, pylint_nautobot"
ignore = ".venv"

[tool.pylint.basic]
# No docstrings required for private methods (Pylint default), or for test_ functions, or for inner Meta classes.
no-docstring-rgx = "^(_|test_|Meta$)"

[tool.pylint.messages_control]
disable = """,
    abstract-method,
    line-too-long,
    too-few-public-methods,
    too-many-positional-arguments,
    nb-warn-dunder-filter-field,
    nb-no-search-function,
    nb-no-char-filter-q,
"""

[tool.pylint.miscellaneous]
# Don't flag TODO as a failure, let us commit with things that still need to be done in the code
notes = """,
    FIXME,
    XXX,
    """

[tool.pylint.similarities]
min-similarity-lines = 7

[tool.pylint-nautobot]
supported_nautobot_versions = [
    "2"
]

[tool.ruff]
line-length = 120
target-version = "py39"

[tool.ruff.lint]
select = [
    "D",  # pydocstyle
    "F", "E", "W",  # flake8
    "S",  # bandit
    "I",  # isort
]
ignore = [
    # warning: `one-blank-line-before-class` (D203) and `no-blank-line-before-class` (D211) are incompatible.
    "D203", # 1 blank line required before class docstring

    # D212 is enabled by default in google convention, and complains if we have a docstring like:
    # """
    # My docstring is on the line after the opening quotes instead of on the same line as them.
    # """
    # We've discussed and concluded that we consider this to be a valid style choice.
    "D212", # Multi-line docstring summary should start at the first line
    "D213", # Multi-line docstring summary should start at the second line

    # Produces a lot of issues in the current codebase.
    "D401", # First line of docstring should be in imperative mood
    "D407", # Missing dashed underline after section
    "D416", # Section name ends in colon
    "E501", # Line too long

    # Package specific ignores
    "D104", # Missing docstring in public package
    "D417", # Missing argument descriptions in the docstring for ...
]

[tool.ruff.lint.pydocstyle]
convention = "google"

[tool.ruff.lint.per-file-ignores]
"nautobot_ssot/migrations/*" = [
    "D",
]
"nautobot_ssot/tests/*" = [
    "D",
    "S"
]
"nautobot_ssot/integrations/servicenow/third_party/*" = [
    "D", # pydocstyle
]

[tool.coverage.run]
disable_warnings = ["already-imported"]
relative_files = true
omit = [
    # Skip Tests
    "*/tests/*",
]
include = [
    "nautobot_ssot/*",
]

[tool.pymarkdown]
plugins.selectively_enable_rules = true
plugins.blanks-around-lists.enabled = true
plugins.list-anchored-indent.enabled = true
extensions.front-matter.enabled = true

[build-system]
requires = ["poetry-core>=2.0.0,<3.0.0"]
build-backend = "poetry.core.masonry.api"

[tool.towncrier]
package = "nautobot_ssot"
directory = "changes"
filename = "docs/admin/release_notes/version_X.Y.md"
template = "development/towncrier_template.j2"
start_string = "<!-- towncrier release notes start -->"
issue_format = "[#{issue}](https://github.com/nautobot/nautobot-app-ssot/issues/{issue})"

[[tool.towncrier.type]]
directory = "security"
name = "Security"
showcontent = true

[[tool.towncrier.type]]
directory = "added"
name = "Added"
showcontent = true

[[tool.towncrier.type]]
directory = "changed"
name = "Changed"
showcontent = true

[[tool.towncrier.type]]
directory = "deprecated"
name = "Deprecated"
showcontent = true

[[tool.towncrier.type]]
directory = "removed"
name = "Removed"
showcontent = true

[[tool.towncrier.type]]
directory = "fixed"
name = "Fixed"
showcontent = true

[[tool.towncrier.type]]
directory = "dependencies"
name = "Dependencies"
showcontent = true

[[tool.towncrier.type]]
directory = "documentation"
name = "Documentation"
showcontent = true

[[tool.towncrier.type]]
directory = "housekeeping"
name = "Housekeeping"
showcontent = true

[tool.djlint]
ignore = "H005,H006,H008,H011,H012,H013,H014,H015,H016,H019,H020,H021,H022,H023,H025,H026,H030,H031,H037"
profile="django"
extend_exclude = "docs/,nautobot_ssot/static/"<|MERGE_RESOLUTION|>--- conflicted
+++ resolved
@@ -1,10 +1,6 @@
 [tool.poetry]
 name = "nautobot-ssot"
-<<<<<<< HEAD
 version = "4.0.0a0"
-=======
-version = "3.10.1a0"
->>>>>>> f686c344
 description = "Nautobot Single Source of Truth"
 authors = ["Network to Code, LLC <opensource@networktocode.com>"]
 license = "Apache-2.0"
@@ -31,16 +27,10 @@
 ]
 
 [tool.poetry.dependencies]
-<<<<<<< HEAD
 python = ">=3.10,<3.14"
 # Used for local development
 nautobot = {git = "https://github.com/nautobot/nautobot.git", rev = "next"}
 # nautobot = "^3.0.0"  # TODO: Uncomment after v3.0.0 is released
-=======
-python = ">=3.10,<3.13"
-# Used for local development
-nautobot = ">=2.4.20,<3.0.0"
->>>>>>> f686c344
 diffsync = "^2.0.0"
 Jinja2 = { version = ">=2.11.3", optional = true }
 Markdown = "!=3.3.5"
