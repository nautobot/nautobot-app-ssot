--- conflicted
+++ resolved
@@ -40,11 +40,7 @@
 packaging = ">=21.3, <24"
 prometheus-client = "~0.17.1"
 ijson = { version = ">=2.5.1", optional = true }
-<<<<<<< HEAD
 ipfabric = { version = "~6.6.2b0", optional = true }
-=======
-ipfabric = { version = "^6.0.0", optional = true }
->>>>>>> 0acef21f
 netutils = { version = "^1.0.0", optional = true }
 oauthlib = { version = ">=3.1.0", optional = true }
 python-magic = { version = ">=0.4.15", optional = true }
@@ -86,13 +82,8 @@
 mkdocstrings-python = "1.5.2"
 requests-mock = "^1.10.0"
 parameterized = "^0.8.1"
-<<<<<<< HEAD
-myst-parser = "^0.15.2"
-#nautobot-chatops = { version = "^3.0.0", extras = ["ipfabric"] }  # TODO Why is chatops included?
-=======
 myst-parser = "^2.0.0"
-# nautobot-chatops = { version = "^3.0.0", extras = ["ipfabric"] }
->>>>>>> 0acef21f
+# nautobot-chatops = { version = "^3.0.0", extras = ["ipfabric"] }  # TODO Why is chatops included?
 responses = "^0.14.0"
 
 [tool.poetry.plugins."nautobot_ssot.data_sources"]
@@ -139,10 +130,6 @@
 ipfabric = [
     "httpx",
     "ipfabric",
-<<<<<<< HEAD
-=======
-#    "ipfabric-diagrams",
->>>>>>> 0acef21f
     "netutils",
 ]
 # pysnow = "^0.7.17"
